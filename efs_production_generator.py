# -*- coding: utf-8 -*-
"""
Created on Mon Dec  9 12:13:07 2019

@author: Sneezy
"""

import os
import sys
import warnings

import numpy as np
import pandas as pd

from typing import List
from typing import Dict
from typing import Tuple

from functools import reduce

from tqdm import tqdm

import efs_constants as consts
from efs_constrainer import ForecastConstrainer

from demand_utilities import timing
from demand_utilities import utils as du
from demand_utilities import concurrency as conc

# TODO: Move functions that can be static elsewhere.
#  Maybe utils?

# TODO: Tidy up the no longer needed functions -
#  Production model was re-written to use TMS method

POPULATION_OUTPUT_NAME = "MSOA_population.csv"


class EFSProductionGenerator:
    
    def __init__(self,
                 tag_certainty_bounds=consts.TAG_CERTAINTY_BOUNDS):
        """
        #TODO
        """
        self.efs_constrainer = ForecastConstrainer()
        self.tag_certainty_bounds = tag_certainty_bounds
    
    def run(self,
            base_year: str,
            future_years: List[str],

            # Population growth
            population_growth: pd.DataFrame,
            population_constraint: pd.DataFrame,

            # Build import paths
            import_home: str,
            msoa_conversion_path: str,

            # Alternate population/production creation files
            lu_import_path: str = None,
            trip_rates_path: str = None,
            time_splits_path: str = None,
            mean_time_splits_path: str = None,
            mode_share_path: str = None,

            # Production control file
            ntem_control_dir: str = None,
            lad_lookup_dir: str = None,
            control_productions: bool = True,
            control_fy_productions: bool = True,

            # D-Log
            d_log: pd.DataFrame = None,
            d_log_split: pd.DataFrame = None,

            # Population constraints
            constraint_required: List[bool] = consts.DEFAULT_PRODUCTION_CONSTRAINTS,
            constraint_method: str = "Percentage",  # Percentage, Average
            constraint_area: str = "Designated",  # Zone, Designated, All
            constraint_on: str = "Growth",  # Growth, All
            constraint_source: str = "Grown Base",  # Default, Grown Base, Model Grown Base
            designated_area: pd.DataFrame = None,

            # Segmentation Controls
            m_needed: List[int] = consts.MODES_NEEDED,
            segmentation_cols: List[str] = None,
            external_zone_col: str = 'model_zone_id',
            zoning_system: str = 'msoa',
            lu_year: int = 2018,
            no_neg_growth: bool = True,
            population_infill: float = 0.001,

            # Handle outputs
            audits: bool = True,
            out_path: str = None,
            recreate_productions: bool = True,
            population_metric: str = "Population",  # Households, Population
            ) -> pd.DataFrame:
        """
        Production model for the external forecast system. This has been
        written to align with TMS production generation, with the addition of
        future year population growth and production generation.

        Performs the following functions:
            - Reads in the base year land use data to create the base year
              population numbers
            - Grows the base year population by pop_growth factors,
              resulting in future year population numbers.
            - Combines base and future year population numbers with trip_rates
              (currently the same across all years) to produce the base and
              future year production values (for all modes).
            - Finally, splits the produced productions to only return the
              desired mode. This dataframe is then returned.

        Parameters
        ----------
        base_year:
            The base year of the forecast.

        future_years:
            The future years to forecast.

        population_growth:
            dataframe containing the future year growth values for
            growing the base year population. Must be segmented by the same
            zoning system (at least) as land use data (usually msoa_zone_id).

        population_constraint:
            TODO: Need to clarify if population constrain is still needed,
             where the values come from, and how exactly the constrainer works.

        import_home:
            The home directory to find all the production imports. Usually
            Y:/NorMITs Demand/import

        msoa_conversion_path:
            Path to the file containing the conversion from msoa integer
            identifiers to the msoa string code identifiers. Hoping to remove
            this in a future update and align all of EFS to use msoa string
            code identifiers.

        lu_import_path:
            The path to alternate land use import data. If left as None, the
            production model will use the default land use data.

        trip_rates_path:
            The path to alternate trip rates data. If left as None, the
            production model will use the default trip rates data.

        time_splits_path:
            The path to alternate time splits data. If left as None, the
            production model will use the default time splits data.

        mean_time_splits_path:
            The path to alternate mean time splits data. If left as None, the
            production model will use the default mean time splits data.

        mode_share_path:
            The path to alternate mode share data. If left as None, the
            production model will use the default mode share data.

        ntem_control_dir:
            The path to alternate ntem control directory. If left as None, the
            production model will use the default path.

        lad_lookup_dir:
            The path to alternate lad to msoa import data. If left as None, the
            production model will use the default path.

        control_productions:
            Whether to control the generated production to the constraints
            given in ntem_control_dir or not.

        control_fy_productions:
            Whether to control the generated future year productions to the
            constraints given in ntem_control_dir or not. When running for
            scenarios other than the base NTEM, this should be False.

        d_log:
            TODO: Clarify what format D_log data comes in as

        d_log_split:
            See d_log

        constraint_required:
            See efs_constrainer.ForecastConstrainer()

        constraint_method:
            See efs_constrainer.ForecastConstrainer()

        constraint_area:
            See efs_constrainer.ForecastConstrainer()

        constraint_on:
            See efs_constrainer.ForecastConstrainer()

        constraint_source:
            See efs_constrainer.ForecastConstrainer()

        designated_area:
            See efs_constrainer.ForecastConstrainer()

        m_needed:
            Which mode to return productions for.

        segmentation_cols:
            The levels of segmentation that exist in the land use data. If
            not defined, will default to: ['area_type', 'traveller_type',
            'soc', 'ns', 'ca'].

        external_zone_col:
            The name of the zone column, as used externally to this production
            model. This is used to make sure this model can translate to the
            zoning name used internally in land_use and trip_rates data.

        lu_year:
            Which year the land_use data has been generated for. At the moment,
            if this is different to the base year and error is thrown. Used as
            a safety measure to make sure the user is warned if the base year
            changes without the land use.

        no_neg_growth:
            Whether to ensure there is no negative growth. If True, any growth
            values below 0 will be replaced with population_infill.

        population_infill:
            If no_neg_growth is True, this value will be used to replace all
            values that are less than 0.

        audits:
            Whether to output print_audits to the terminal during running. This can
            be used to monitor the population and production numbers being
            generated and constrained.

        out_path:
            Path to the directory to output the population and productions
            dataframes.

        recreate_productions:
            Whether to recreate the productions or not. If False, it will
            look in out_path for previously produced productions and return
            them. If none can be found, they will be generated.

        population_metric:
            No longer used - kept for now to retain all information from
            previous EFS. Will be removed in future.

        Returns
        -------
        Segmented_productions:
            Productions for mode m_needed, segmented by all segments possible
            in the input data.
        """
        # Return previously created productions if we can
        fname = consts.PRODS_FNAME % (zoning_system, 'hb')
        final_output_path = os.path.join(out_path, fname)

        if not recreate_productions and os.path.isfile(final_output_path):
            print("Found some already produced productions. Using them!")
            return pd.read_csv(final_output_path)

        # Init
        internal_zone_col = 'msoa_zone_id'
        zoning_system = du.validate_zoning_system(zoning_system)
        all_years = [str(x) for x in [base_year] + future_years]
        integrate_d_log = d_log is not None and d_log_split is not None
        if integrate_d_log:
            d_log = d_log.copy()
            d_log_split = d_log_split.copy()

        # TODO: Make this more adaptive
        # Set the level of segmentation being used
        if segmentation_cols is None:
            segmentation_cols = [
                'area_type',
                'traveller_type',
                'soc',
                'ns',
                'ca'
            ]

        # Fix column naming if different
        if external_zone_col != internal_zone_col:
            population_growth = population_growth.copy().rename(
                columns={external_zone_col: internal_zone_col}
            )
            designated_area = designated_area.copy().rename(
                columns={external_zone_col: internal_zone_col}
            )
            population_constraint = population_constraint.rename(
                columns={external_zone_col: internal_zone_col}
            )

        # TODO: Deal with case where land use year and base year don't match
        if str(lu_year) != str(base_year):
            raise ValueError("The base year and land use year are not the "
                             "same. Don't know how to deal with that at the"
                             "moment.")

        # Build paths to the needed files
        imports = build_production_imports(
            import_home=import_home,
            lu_import_path=lu_import_path,
            trip_rates_path=trip_rates_path,
            time_splits_path=time_splits_path,
            mean_time_splits_path=mean_time_splits_path,
            mode_share_path=mode_share_path,
            ntem_control_dir=ntem_control_dir,
            lad_lookup_dir=lad_lookup_dir,
            set_controls=control_productions
        )

        if population_metric == "households":
            raise ValueError("Production Model has changed. Households growth "
                             "is not currently supported.")

        # ## BASE YEAR POPULATION ## #
        print("Loading the base year population data...")
        base_year_pop = get_land_use_data(imports['land_use'],
                                          segmentation_cols=segmentation_cols)
        base_year_pop = base_year_pop.rename(columns={'people': base_year})

        # Audit population numbers
        du.print_w_toggle("Base Year Population: %d"
                          % base_year_pop[base_year].sum(),
                          echo=audits)

        # ## FUTURE YEAR POPULATION ## #
        print("Generating future year population data...")
        # Merge on all possible segmentations - not years
        merge_cols = du.intersection(list(base_year_pop), list(population_growth))
        merge_cols = du.list_safe_remove(merge_cols, all_years)

        population = du.grow_to_future_years(
            base_year_df=base_year_pop,
            growth_df=population_growth,
            base_year=base_year,
            future_years=future_years,
            no_neg_growth=no_neg_growth,
            infill=population_infill,
            growth_merge_cols=merge_cols
        )

        # ## CONSTRAIN POPULATION ## #
        if constraint_required[0] and (constraint_source != "model grown base"):
            print("Performing the first constraint on population...")
            population = self.efs_constrainer.run(
                population,
                constraint_method,
                constraint_area,
                constraint_on,
                population_constraint,
                base_year,
                all_years,
                designated_area,
                internal_zone_col
            )
        elif constraint_source == "model grown base":
            print("Generating model grown base constraint for use on "
                  "development constraints...")
            population_constraint = population.copy()

        # ## INTEGRATE D-LOG ## #
        if integrate_d_log:
            print("Integrating the development log...")
            raise NotImplementedError("D-Log population integration has not "
                                      "yet been implemented.")
        else:
            # If not integrating, no need for another constraint
            constraint_required[1] = False

        # ## POST D-LOG CONSTRAINT ## #
        if constraint_required[1]:
            print("Performing the post-development log constraint on population...")
            population = self.efs_constrainer.run(
                population,
                constraint_method,
                constraint_area,
                constraint_on,
                population_constraint,
                base_year,
                all_years,
                designated_area,
                internal_zone_col
            )

        # Reindex and sum
        group_cols = [internal_zone_col] + segmentation_cols
        index_cols = group_cols.copy() + all_years
        population = population.reindex(index_cols, axis='columns')
        population = population.groupby(group_cols).sum().reset_index()

        # Population Audit
        if audits:
            print('\n', '-'*15, 'Population Audit', '-'*15)
            for year in all_years:
                print('. Total population for year %s is: %.4f'
                      % (year, population[year].sum()))
            print('\n')

        # Write the produced population to file
        if out_path is None:
            print("WARNING! No output path given. "
                  "Not writing populations to file.")
        else:
            print("Writing population to file...")
<<<<<<< HEAD
            population.to_csv(os.path.join(out_path, POPULATION_OUTPUT_NAME),
                              index=False)
=======
            path = os.path.join(out_path, consts.POP_FNAME % zoning_system)
            population.to_csv(path, index=False)
>>>>>>> 51a48673

        # ## CREATE PRODUCTIONS ## #
        print("Population generated. Converting to productions...")
        productions = generate_productions(
            population=population,
            group_cols=group_cols,
            base_year=base_year,
            future_years=future_years,
            trip_rates_path=imports['trip_rates'],
            time_splits_path=imports['time_splits'],
            mean_time_splits_path=imports['mean_time_splits'],
            mode_share_path=imports['mode_share'],
            audit_dir=out_path,
            ntem_control_dir=imports['ntem_control'],
            lad_lookup_dir=imports['lad_lookup'],
            control_fy_productions=control_fy_productions,
        )

        # Write productions to file
        if out_path is None:
            print("WARNING! No output path given. "
                  "Not writing productions to file.")
        else:
            print("Writing productions to file...")
            fname = consts.PRODS_FNAME % (zoning_system, 'raw_hb')
            path = os.path.join(out_path, fname)
            productions.to_csv(path, index=False)

        # ## CONVERT TO OLD EFS FORMAT ## #
        # Make sure columns are the correct data type
        productions['area_type'] = productions['area_type'].astype(int)
        productions['m'] = productions['m'].astype(int)
        productions['p'] = productions['p'].astype(int)
        productions['ca'] = productions['ca'].astype(int)
        productions.columns = productions.columns.astype(str)

        # Aggregate tp
        index_cols = list(productions)
        index_cols.remove('tp')

        group_cols = index_cols.copy()
        for year in all_years:
            group_cols.remove(year)

        # Group and sum
        productions = productions.reindex(index_cols, axis='columns')
        productions = productions.groupby(group_cols).sum().reset_index()

        # Extract just the needed mode
        mask = productions['m'].isin(m_needed)
        productions = productions[mask]
        productions = productions.drop('m', axis='columns')

        # Rename columns so output of this function call is the same
        # as it was before the re-write
        productions = du.convert_msoa_naming(
            productions,
            msoa_col_name=internal_zone_col,
            msoa_path=msoa_conversion_path,
            to='int'
        )

        print("Writing HB productions to disk...")
        fname = consts.PRODS_FNAME % (zoning_system, 'hb')
        path = os.path.join(out_path, fname)
        productions.to_csv(path, index=False)

        return productions

    def grow_population(self,
                        population_values: pd.DataFrame,
                        population_growth: pd.DataFrame,
                        base_year: str = None,
                        future_years: List[str] = List[None],
                        growth_merge_col: str = 'msoa_zone_id'
                        ) -> pd.DataFrame:
        # TODO: Write grow_population() doc
        # Init
        all_years = [base_year] + future_years

        print("Adjusting population growth to base year...")
        population_growth = du.convert_growth_off_base_year(
            population_growth,
            base_year,
            future_years
        )

        print("Growing population from base year...")
        grown_population = du.get_growth_values(
            population_values,
            population_growth,
            base_year,
            future_years,
            merge_cols=growth_merge_col
        )

        # Make sure there is no minus growth
        for year in all_years:
            mask = (grown_population[year] < 0)
            grown_population.loc[mask, year] = self.pop_infill

        # Add base year back in to get full grown values
        grown_population = du.growth_recombination(
            grown_population,
            base_year_col=base_year,
            future_year_cols=future_years,
            drop_base_year=False
        )

        return grown_population

    def grow_by_population(self,
                           population_growth: pd.DataFrame,
                           population_values: pd.DataFrame,
                           population_constraint: pd.DataFrame,
                           d_log: pd.DataFrame = None,
                           d_log_split: pd.DataFrame = None,
                           minimum_development_certainty: str = "MTL",  # "NC", "MTL", "RF", "H"
                           constraint_required: List[bool] = consts.DEFAULT_PRODUCTION_CONSTRAINTS,
                           constraint_method: str = "Percentage",  # Percentage, Average
                           constraint_area: str = "Designated",  # Zone, Designated, All
                           constraint_on: str = "Growth",  # Growth, All
                           constraint_source: str = "Grown Base",  # Default, Grown Base, Model Grown Base
                           designated_area: pd.DataFrame = None,
                           base_year_string: str = None,
                           model_years: List[str] = List[None]
                           ) -> pd.DataFrame:
        """
        TODO: Write grow_by_population() doc
        """
        # ## GROW POPULATION
        grown_population = self.population_grower(
            population_growth,
            population_values,
            base_year_string,
            model_years
        )

        # ## initial population metric constraint
        if constraint_required[0] and (constraint_source != "model grown base"):
            print("Performing the first constraint on population...")
            grown_population = self.efs_constrainer.run(
                grown_population,
                constraint_method,
                constraint_area,
                constraint_on,
                population_constraint,
                base_year_string,
                model_years,
                designated_area
            )
        elif constraint_source == "model grown base":
            print("Generating model grown base constraint for use on "
                  + "development constraints...")
            population_constraint = grown_population.copy()

        # ## D-LOG INTEGRATION
        if d_log is not None and d_log_split is not None:
            print("Including development log...")
            development_households = self.development_log_house_generator(
                d_log,
                d_log_split,
                minimum_development_certainty,
                model_years
            )
            raise NotImplementedError("D-Log pop generation not "
                                      "yet implemented.")
            # TODO: Generate population
        else:
            print("Not including development log...")

        # ## post-development log constraint
        if constraint_required[1]:
            print("Performing the post-development log on population...")
            grown_population = self.efs_constrainer.run(
                grown_population,
                constraint_method,
                constraint_area,
                constraint_on,
                population_constraint,
                base_year_string,
                model_years,
                designated_area
            )
        return grown_population

    def grow_by_households(self,
                           population_constraint: pd.DataFrame,
                           population_split: pd.DataFrame,
                           households_growth: pd.DataFrame,
                           households_values: pd.DataFrame,
                           households_constraint: pd.DataFrame,
                           housing_split: pd.DataFrame,
                           housing_occupancy: pd.DataFrame,
                           d_log: pd.DataFrame = None,
                           d_log_split: pd.DataFrame = None,
                           minimum_development_certainty: str = "MTL",  # "NC", "MTL", "RF", "H"
                           constraint_required: List[bool] = consts.DEFAULT_PRODUCTION_CONSTRAINTS,
                           constraint_method: str = "Percentage",  # Percentage, Average
                           constraint_area: str = "Designated",  # Zone, Designated, All
                           constraint_on: str = "Growth",  # Growth, All
                           constraint_source: str = "Grown Base",  # Default, Grown Base, Model Grown Base
                           designated_area: pd.DataFrame = None,
                           base_year_string: str = None,
                           model_years: List[str] = List[None]
                           ) -> pd.DataFrame:
        # ## GROW HOUSEHOLDS
        grown_households = self.households_grower(
            households_growth,
            households_values,
            base_year_string,
            model_years
        )

        # ## initial population metric constraint
        if constraint_required[0] and (constraint_source != "model grown base"):
            print("Performing the first constraint on households...")
            grown_households = self.efs_constrainer.run(
                grown_households,
                constraint_method,
                constraint_area,
                constraint_on,
                households_constraint,
                base_year_string,
                model_years,
                designated_area
            )
        elif constraint_source == "model grown base":
            print("Generating model grown base constraint for use on "
                  + "development constraints...")
            households_constraint = grown_households.copy()

        # ## SPLIT HOUSEHOLDS
        split_households = self.split_housing(
            grown_households,
            housing_split,
            base_year_string,
            model_years
        )

        # ## D-LOG INTEGRATION
        if d_log is not None and d_log_split is not None:
            print("Including development log...")
            # ## DEVELOPMENT SPLIT
            split_development_households = self.development_log_house_generator(
                d_log,
                d_log_split,
                minimum_development_certainty,
                model_years
            )

            # ## COMBINE BASE + DEVELOPMENTS
            split_households = self.combine_households_and_developments(
                split_households,
                split_development_households
            )

        else:
            print("Not including development log...")

        # ## post-development log constraint
        if constraint_required[1]:
            print("Performing the post-development log constraint on "
                  "households...")
            split_households = self.efs_constrainer.run(
                split_households,
                constraint_method,
                constraint_area,
                constraint_on,
                households_constraint,
                base_year_string,
                model_years,
                designated_area
            )

        # ## POPULATION GENERATION
        population = self.generate_housing_occupancy(
            split_households,
            housing_occupancy,
            base_year_string,
            model_years
        )

        # ## ENSURE WE HAVE NO MINUS POPULATION
        for year in model_years:
            mask = (population[year] < 0)
            population.loc[mask, year] = self.pop_infill

        # ## secondary post-development constraint
        # (used for matching HH pop)
        if constraint_required[2] and (constraint_source != "model grown base"):
            print("Constraining to population on population in "
                  "households...")
            population = self.efs_constrainer.run(
                population,
                constraint_method,
                constraint_area,
                constraint_on,
                population_constraint,
                base_year_string,
                model_years,
                designated_area
            )
        elif constraint_source == "model grown base":
            print("Population constraint in households metric selected.")
            print("No way to control population using model grown base "
                  + "constraint source.")

        # ## SPLIT POP (On traveller type)
        split_population = self.split_population(
            population,
            population_split,
            base_year_string,
            model_years
        )

        # ## RECOMBINING POP
        final_population = self.growth_recombination(split_population,
                                                     "base_year_population",
                                                     model_years)

        final_population.sort_values(
            by=[
                "model_zone_id",
                "property_type_id",
                "traveller_type_id"
            ],
            inplace=True
        )
        return final_population

    def production_generation(self,
                              population: pd.DataFrame,
                              area_type: pd.DataFrame,
                              trip_rate: pd.DataFrame,
                              year_list: List[str]
                              ) -> pd.DataFrame:
        """
        #TODO
        """
        population = population.copy()
        area_type = area_type.copy()
        trip_rate = trip_rate.copy()

        # Multiple Population zones belong to each MSOA area  type
        population = pd.merge(
            population,
            area_type,
            on=["model_zone_id"]
        )

        # Calculate the trips of each traveller in an area, based on
        # their trip rates
        trips = pd.merge(
            population,
            trip_rate,
            on=["traveller_type_id", "area_type_id"],
            suffixes=("", "_trip_rate")
        )
        for year in year_list:
            trips.loc[:, year] = trips[year] * trips[year + "_trip_rate"]

        # Extract just the needed columns
        group_by_cols = [
            "model_zone_id",
            "purpose_id",
            "traveller_type_id",
            "soc",
            "ns",
            "area_type_id"
        ]
        needed_columns = group_by_cols.copy()
        needed_columns.extend(year_list)
        trips = trips[needed_columns]

        productions = trips.groupby(
            by=group_by_cols,
            as_index=False
        ).sum()

        return productions

    def convert_to_average_weekday(self,
                                   production_dataframe: pd.DataFrame,
                                   all_years: List[str]
                                   ) -> pd.DataFrame:
        """
        #TODO
        """
        output_dataframe = production_dataframe.copy()

        for year in all_years:
            output_dataframe.loc[:, year] = output_dataframe.loc[:, year] / 5

        return output_dataframe

    def population_grower(self,
                          population_growth: pd.DataFrame,
                          population_values: pd.DataFrame,
                          base_year: str,
                          year_string_list: List[str]
                          ) -> pd.DataFrame:
        # get population growth from base year
        print("Adjusting population growth to base year...")
        population_growth = du.convert_growth_off_base_year(
                population_growth,
                base_year,
                year_string_list
                )
        print("Adjusted population growth to base year!")

        print("Growing population from base year...")
        grown_population = du.get_growth_values(
            population_values,
            population_growth,
            base_year,
            year_string_list
        )
        print("Grown population from base year!")
        
        return grown_population
            
    def households_grower(self,
                         households_growth: pd.DataFrame,
                         households_values: pd.DataFrame,
                         base_year: str,
                         year_string_list: List[str]
                         ) -> pd.DataFrame:
        
        households_growth = households_growth.copy()
        households_values = households_values.copy()
        print("Adjusting households growth to base year...")
        households_growth = du.convert_growth_off_base_year(
                households_growth,
                base_year,
                year_string_list
                )
        print("Adjusted households growth to base year!")
        
        print("Growing households from base year...")
        grown_households = self.get_grown_values(households_values,
                                                 households_growth,
                                                 "base_year_households",
                                                 year_string_list)
        print("Grown households from base year!")
        
        return grown_households

    
    def split_housing(self,
                      households_dataframe: pd.DataFrame,
                      housing_split_dataframe: pd.DataFrame,
                      base_year_string: str,
                      all_years: List[str]
                      ) -> pd.DataFrame:
        households_dataframe = households_dataframe.copy()
        housing_split_dataframe = housing_split_dataframe.copy()
        
        split_households_dataframe = pd.merge(
                households_dataframe,
                housing_split_dataframe,
                on = ["model_zone_id"],
                suffixes = {"", "_split"}
                )

        # Calculate the number of houses belonging to each split
        split_households_dataframe["base_year_households"] = (
                split_households_dataframe["base_year_households"]
                *
                split_households_dataframe[base_year_string + "_split"]
                )
        
        for year in all_years:
            # we iterate over each zone
            split_households_dataframe[year] = (
                    split_households_dataframe[year]
                    *
                    split_households_dataframe[year + "_split"]
                    )

        # extract just the needed columns
        required_columns = [
                "model_zone_id",
                "property_type_id",
                "base_year_households"
                ]
        required_columns.extend(all_years)
        split_households_dataframe = split_households_dataframe[required_columns]

        return split_households_dataframe
    
    def split_population(self,
                      population_dataframe: pd.DataFrame,
                      population_split_dataframe: pd.DataFrame,
                      base_year_string: str,
                      all_years: List[str]
                      ) -> pd.DataFrame:
        population_dataframe = population_dataframe.copy()
        population_split_dataframe = population_split_dataframe.copy()
        
        split_population_dataframe = pd.merge(
                population_dataframe,
                population_split_dataframe,
                on = ["model_zone_id", "property_type_id"],
                suffixes = {"", "_split"}
                )
                
        split_population_dataframe["base_year_population"] = (
                split_population_dataframe["base_year_population"]
                *
                split_population_dataframe[base_year_string + "_split"]
                )
        
        for year in all_years:
            # we iterate over each zone
            # create zone mask
            split_population_dataframe[year] = (
                    split_population_dataframe[year]
                    *
                    split_population_dataframe[year + "_split"]
                    )

        # Extract the required columns
        required_columns = [
                "model_zone_id",
                "property_type_id",
                "traveller_type_id",
                "base_year_population"
                ]
        required_columns.extend(all_years)
        split_population_dataframe = split_population_dataframe[required_columns]

        return split_population_dataframe
    
    def generate_housing_occupancy(self,
                                   households_dataframe: pd.DataFrame,
                                   housing_occupancy_dataframe: pd.DataFrame,
                                   base_year_string: str,
                                   all_years: List[str]
                                   ) -> pd.DataFrame:
        """
        #TODO
        """
        households_dataframe = households_dataframe.copy()
        housing_occupancy_dataframe = housing_occupancy_dataframe.copy()
        
        households_population = pd.merge(
                households_dataframe,
                housing_occupancy_dataframe,
                on = ["model_zone_id", "property_type_id"],
                suffixes = {"", "_occupancy"}
                )
        
        households_population["base_year_population"] = (
                households_population["base_year_households"]
                *
                households_population[base_year_string + "_occupancy"]
                )
        
        pop_columns = [
                "model_zone_id",
                "property_type_id",
                "base_year_population"
                ]
        pop_dictionary = {}
        
        for year in all_years:
            households_population[year + "_population"] = (
                    households_population[year]
                    *
                    households_population[year + "_occupancy"]
                    )
            pop_columns.append(year + "_population")
            pop_dictionary[year + "_population"] = year

        # Extract just the needed columns and rename to years
        households_population = households_population[pop_columns]
        households_population = households_population.rename(columns=pop_dictionary)
        
        return households_population
    
    def development_log_house_generator(self,
                                        development_log: pd.DataFrame,
                                        development_log_split: pd.DataFrame,
                                        minimum_development_certainty: str,
                                        all_years: List[str]
                                        ) -> pd.DataFrame:
        """
        #TODO
        """
        development_log = development_log.copy()
        development_log_split = development_log_split.copy()
        
        development_log = development_log[
                development_log["dev_type"] == "Housing"
                ]
        
        webtag_certainty_bounds = self.tag_certainty_bounds[
                minimum_development_certainty
                ]
        
        development_log["used"] = False 
        
        for webtag_certainty in webtag_certainty_bounds:
            mask = (development_log["webtag_certainty"] == webtag_certainty)
            development_log.loc[
                    mask,
                    "used"
                    ] = True
        
        required_columns = [
                "model_zone_id"
                ]
        
        required_columns.extend(all_years)
        
        development_log = development_log[
                development_log["used"] == True
                ]
        
        development_log = development_log[required_columns]
        
        development_households = pd.merge(
                development_log,
                development_log_split,
                on = ["model_zone_id"],
                suffixes = {"", "_split"}
                )
        
        for year in all_years:
            # we iterate over each zone
            development_households[year] = (
                    development_households[year]
                    *
                    development_households[year + "_split"]
                    )
        
        required_columns = [
                "model_zone_id",
                "property_type_id"
                ]
        
        required_columns.extend(all_years)        
        
        development_households = development_households[required_columns]
        
        development_households = development_households.groupby(
                by = [
                        "model_zone_id",
                        "property_type_id"
                        ],
                as_index = False
                ).sum()
        
        return development_households
    
    def combine_households_and_developments(self,
                                            split_households: pd.DataFrame,
                                            split_developments: pd.DataFrame
                                            ) -> pd.DataFrame:
        """
        #TODO
        """
        split_households = split_households.copy()
        split_developments = split_developments.copy()
        
        combined_households = split_households.append(
                split_developments,
                ignore_index = True
                )
        
        combined_households = combined_households.groupby(
                by = [
                        "model_zone_id",
                        "property_type_id"
                        ],
                as_index = False
                ).sum()
        
        return combined_households


class NhbProductionModel:

    def __init__(self,
                 import_home: str,
                 export_home: str,
                 msoa_conversion_path: str,
                 model_name: str,
                 seg_level: str = 'tfn',
                 return_segments: List[str] = None,

                 base_year: str = consts.BASE_YEAR_STR,
                 future_years: List[str] = consts.FUTURE_YEARS_STR,
                 m_needed: List[int] = consts.MODES_NEEDED,

                 # Alternate input paths
                 hb_prods_path: str = None,
                 hb_attrs_path: str = None,
                 trip_rates_path: str = None,
                 mode_splits_path: str = None,
                 time_splits_path: str = None,

                 # Production control file
                 ntem_control_dir: str = None,
                 lad_lookup_dir: str = None,
                 control_productions: bool = True,
                 control_fy_productions: bool = True,

                 # Alternate output paths
                 audit_write_dir: str = None,

                 # Converting back to old EFS format
                 external_zone_col: str = 'model_zone_id',

                 # Alternate col names from inputs
                 m_col: str = 'm',
                 m_share_col: str = 'mode_share',
                 tp_col: str = 'tp',
                 tp_share_col: str = 'time_share',

                 # Col names for nhb trip rates
                 soc_col: str = 'soc',
                 ns_col: str = 'ns',
                 nhb_p_col: str = 'nhb_p',
                 trip_rate_col: str = 'trip_rate',

                 zoning_system: str = 'msoa',
                 audits: bool = True,
                 process_count: int = consts.PROCESS_COUNT
                 ):
        """
        Parameters
        ----------
        import_home:
            Path to the import home of NorMITs Demand. This can be gotten from
            an instance of the ExternalForecastSystem. Usually
            'Y:/NorMITs Demand/import'

        export_home:
            Path to the export home of this instance of outputs. This is
            usually related to a specific run of the ExternalForecastSystem,
            and should be gotten from there.
            e.g. 'E:/NorMITs Demand/norms_2015/v2_3-EFS_Output/iter1'

        msoa_conversion_path:
            Path to the file containing the conversion from msoa integer
            identifiers to the msoa string code identifiers. Hoping to remove
            this in a future update and align all of EFS to use msoa string
            code identifiers.

        model_name:
            The name of the model being run. This is usually something like:
            norms, norms_2015, or noham.

        seg_level:
            The level of segmentation to run at. This is used to determine
            how to produce the NHB Productions. Should be one of the values
            from consts.SEG_LEVELS

        return_segments:
            Which segmentation to use when returning the NHB productions.
            If left as None, it is automatically determined based on seg_level.

        base_year:
            The base year of the hb productions and attractions

        future_years:
            The future years of nhb productions to create - these years must
            also exist in the hb productions and attractions.

        m_needed:
            The modes to return when calling run.

        hb_prods_path:
            An alternate path to hb productions. If left as None, the NHB
            production model will look in the default output location of
            ProductionModel.

        hb_attrs_path:
            An alternate path to hb attractions. If left as None, the NHB
            production model will look in the default output location of
            AttractionModel.
        
        trip_rates_path:
            An alternate path to nhb trip rates. Any alternate inputs must be
            in the same format as the default. If left as None, the NHB
            production model will look in the default import location.
        
        mode_splits_path:
            An alternate path to nhb mode splits. Any alternate inputs must be
            in the same format as the default. If left as None, the NHB
            production model will look in the default import location.

        time_splits_path:
            An alternate path to nhb time splits. Any alternate inputs must be
            in the same format as the default. If left as None, the NHB
            production model will look in the default import location.
        
        ntem_control_dir:
            The path to alternate ntem control directory. If left as None, the
            production model will use the default import location.

        lad_lookup_dir:
            The path to alternate lad to msoa import data. If left as None, the
            production model will use the default import location.

        control_productions:
            Whether to control the generated productions to the constraints
            given in ntem_control_dir or not.

        control_fy_productions:
            Whether to control the generated future year productions to the
            constraints given in ntem_control_dir or not. When running for
            scenarios other than the base NTEM, this should be False.

        audit_write_dir:
            Alternate path to write the audits. If left as None, the default
            location is used.

        m_col:
            The name of the column in the mode_splits and time_splits that
            relate to mode.

        m_share_col:
            The name of the column in mode_splits that contains the mode
            share amount.

        tp_col:
            The name of the column in time_splits that contains the time_period
            id
        
        tp_share_col:
            The name of the column in time_splits that contains the time
            share amount.
        
        soc_col:
            The name of the column in trip_rates that contains the soc
            data.
        
        ns_col:
            The name of the column in trip_rates that contains the ns
            data.
        
        nhb_p_col:
            The name of the column in trip_rates that contains the nhb purpose
            data.
        
        trip_rate_col:
            The name of the column in trip_rates that contains the trip_rate
            data.
        
        zoning_system:
            The zoning system being used by the import files

        audits:
            Whether to print out audits or not.

        process_count:
            The number of processes to use in the NHB production model when
            multiprocessing is available.
        """
        # Validate inputs
        zoning_system = du.validate_zoning_system(zoning_system)
        model_name = du.validate_model_name(model_name)
        seg_level = du.validate_seg_level(seg_level)

        # Assign
        self.model_name = model_name
        self.seg_level = seg_level
        self.return_segments = return_segments
        self.msoa_conversion_path = msoa_conversion_path

        self.base_year = base_year
        self.future_years = future_years
        self.all_years = [str(x) for x in [base_year] + future_years]
        self.m_needed = m_needed

        self.zoning_system = zoning_system
        self.zone_col = '%s_zone_id' % zoning_system

        self.control_productions = control_productions
        self.control_fy_productions = control_fy_productions

        self.m_col = m_col
        self.m_share_col = m_share_col
        self.tp_col = tp_col
        self.tp_share_col = tp_share_col

        self.soc_col = soc_col
        self.ns_col = ns_col
        self.nhb_p_col = nhb_p_col
        self.trip_rate_col = trip_rate_col

        self.print_audits = audits
        self.process_count = process_count
        self.internal_zone_col = 'msoa_zone_id'
        self.external_zone_col = external_zone_col

        self.imports, self.exports = self._build_paths(
            import_home=import_home,
            export_home=export_home,
            hb_prods_path=hb_prods_path,
            hb_attrs_path=hb_attrs_path,
            trip_rates_path=trip_rates_path,
            mode_splits_path=mode_splits_path,
            time_splits_path=time_splits_path,
            ntem_control_dir=ntem_control_dir,
            lad_lookup_dir=lad_lookup_dir,
            audit_write_dir=audit_write_dir,
        )
        
        if seg_level == 'tfn':
            self.segments = ['area_type', 'p', 'soc', 'ns', 'ca']
            self.return_segments = [self.zone_col] + self.segments
            self.return_segments.remove('area_type')
        else:
            raise ValueError(
                "'%s' is a valid segmentation level, but I don't have a way "
                "of determining which segments to use for it. You should add "
                "one!" % seg_level
            )

    def _build_paths(self,
                     import_home: str,
                     export_home: str,
                     hb_prods_path: str,
                     hb_attrs_path: str,
                     trip_rates_path: str,
                     mode_splits_path: str,
                     time_splits_path: str,
                     ntem_control_dir: str,
                     lad_lookup_dir: str,
                     audit_write_dir: str,
                     ) -> Tuple[Dict[str, str], Dict[str, str]]:
        """
        Builds a dictionary of import paths, forming a standard calling
        procedure for imports. Arguments allow default paths to be replaced.
        """
        # Set all unset import paths to default values
        if hb_prods_path is None:
            fname = consts.PRODS_FNAME % (self.zoning_system, 'raw_hb')
            hb_prods_path = os.path.join(export_home,
                                         consts.PRODUCTIONS_DIRNAME,
                                         fname)

        if hb_attrs_path is None:
            fname = consts.ATTRS_FNAME % (self.zoning_system, 'raw_hb')
            hb_attrs_path = os.path.join(export_home,
                                         consts.ATTRACTIONS_DIRNAME,
                                         fname)

        if trip_rates_path is None:
            trip_rates_path = os.path.join(import_home,
                                           consts.NHB_PARAMS_DIRNAME,
                                           'nhb_ave_wday_enh_trip_rates.csv')

        if mode_splits_path is None:
            mode_splits_path = os.path.join(import_home,
                                            consts.NHB_PARAMS_DIRNAME,
                                            'nhb_ave_wday_mode_split.csv')

        if time_splits_path is None:
            time_splits_path = os.path.join(import_home,
                                            consts.NHB_PARAMS_DIRNAME,
                                            'nhb_ave_wday_time_split.csv')

        if ntem_control_dir is None:
            path = 'ntem_constraints'
            ntem_control_dir = os.path.join(import_home, path)

        if lad_lookup_dir is None:
            lad_lookup_dir = import_home

        if audit_write_dir is None:
            audit_write_dir = os.path.join(export_home,
                                           consts.AUDITS_DIRNAME,
                                           'Productions')
        du.create_folder(audit_write_dir, chDir=False)

        # Build the imports dictionary
        imports = {
            'productions': hb_prods_path,
            'attractions': hb_attrs_path,
            'trip_rates': trip_rates_path,
            'mode_splits': mode_splits_path,
            'time_splits': time_splits_path,
            'ntem_control': ntem_control_dir,
            'lad_lookup': lad_lookup_dir
        }

        # Make sure all import paths exit
        for key, path in imports.items():
            if not os.path.exists(path):
                raise IOError(
                    "NHB Production Model Imports: The path for %s does not "
                    "exist.\nFull path: %s" % (key, path)
                )

        # Build the exports dictionary
        exports = {
            'productions': os.path.join(export_home, consts.PRODUCTIONS_DIRNAME),
            'attractions': os.path.join(export_home, consts.ATTRACTIONS_DIRNAME),
            'audits': audit_write_dir
        }

        # Make sure all export paths exit
        for key, path in imports.items():
            if not os.path.exists(path):
                raise IOError(
                    "NHB Production Model Exports: The path for %s does not "
                    "exist.\nFull path: %s" % (key, path)
                )

        return imports, exports

    def _apply_mode_splits(self,
                           nhb_prods: pd.DataFrame,
                           verbose: bool = True
                           ) -> pd.DataFrame:
        """
        Applies Mode splits on the given NHB productions

        Parameters
        ----------
        nhb_prods:
            Dataframe containing the NHB productions to split.
            Needs the following column names to merge with the mode splits:
            ['area_type', 'p', 'ca', 'nhb_p']

        verbose:
            Whether to print a progress bar while applying the splits or not

        Returns
        -------
        mode_split_nhb_prods:
            The given nhb_prods additionally split by mode
        """
        # Init
        m_col = self.m_col
        m_share_col = self.m_share_col
        col_names = list(nhb_prods)

        mode_splits = pd.read_csv(self.imports['mode_splits'])
        unq_m = mode_splits[m_col].unique()

        merge_cols = du.intersection(list(nhb_prods), list(mode_splits))
        expected_merge_cols = ['area_type', 'p', 'ca', 'nhb_p']

        # Validate the merge columns
        if not du.equal_ignore_order(merge_cols, expected_merge_cols):
            raise du.NormitsDemandError(
                "Expecting to merge on %s, but only found %s columns. Has "
                "something gone wrong?"
                % (str(expected_merge_cols), str(merge_cols))
            )

        # Apply the mode splits
        eff_m_split = list()
        desc = 'Splitting by mode'
        for mode in tqdm(unq_m, desc=desc, disable=not verbose):
            # Get just this mode share
            needed_cols = merge_cols.copy() + [m_col, m_share_col]
            m_subset = mode_splits.reindex(needed_cols, axis='columns').copy()

            mask = (mode_splits[m_col] == mode)
            m_subset = m_subset[mask]

            # Merge and infill missing modes with 0
            m_split = pd.merge(
                nhb_prods.copy(),
                m_subset,
                how='left',
                on=merge_cols
            ).fillna(0)

            # Multiply by mode share
            for year in self.all_years:
                m_split[year] *= m_split[m_share_col]

            # Drop the unneeded cols
            m_split = m_split.drop([m_col, m_share_col], axis='columns')

            eff_m_split.append({
                'm': mode,
                'df': m_split
            })

        # Compile back into a fill mat and return
        col_names += [m_col]
        return du.compile_efficient_df(eff_m_split, col_names=col_names)

    def _apply_time_splits(self,
                           nhb_prods: pd.DataFrame,
                           verbose: bool = True
                           ) -> pd.DataFrame:
        """
        Applies time periods splits to NHB Productions

        Parameters
        ----------
        nhb_prods:
            Dataframe containing the NHB productions to split.
            Needs the following column names to merge with the mode splits:
            ['area_type', 'ca', 'nhb_p', 'm']

        verbose:
            Whether to print a progress bar while applying the splits or not

        Returns
        -------
        time_split_nhb_prods:
            The given nhb_prods additionally split by time periods
        """
        # Init
        tp_col = self.tp_col
        tp_share_col = self.tp_share_col
        col_names = list(nhb_prods)

        time_splits = pd.read_csv(self.imports['time_splits'])
        unq_tp = time_splits[tp_col].unique()

        merge_cols = du.intersection(list(nhb_prods), list(time_splits))
        expected_merge_cols = ['area_type', 'ca', 'nhb_p', 'm']

        # Validate the merge columns
        if not du.equal_ignore_order(merge_cols, expected_merge_cols):
            raise du.NormitsDemandError(
                "Expecting to merge on %s, but only found %s columns. Has "
                "something gone wrong?"
                % (str(expected_merge_cols), str(merge_cols))
            )

        # Apply the mode splits
        eff_tp_split = list()
        desc = 'Splitting by time period'
        for tp in tqdm(unq_tp, desc=desc, disable=not verbose):
            # Get just this mode share
            needed_cols = merge_cols.copy() + [tp_col, tp_share_col]
            tp_subset = time_splits.reindex(needed_cols, axis='columns').copy()

            mask = (time_splits[tp_col] == tp)
            tp_subset = tp_subset[mask]

            # Merge and infill missing modes with 0
            tp_split = pd.merge(
                nhb_prods.copy(),
                tp_subset,
                how='left',
                on=merge_cols
            ).fillna(0)

            # Multiply by mode share
            for year in self.all_years:
                tp_split[year] *= tp_split[tp_share_col]

            # Drop the unneeded cols
            tp_split = tp_split.drop([tp_col, tp_share_col], axis='columns')

            eff_tp_split.append({
                'tp': tp,
                'df': tp_split
            })

        # Compile back into a fill mat and return
        col_names += [tp_col]
        return du.compile_efficient_df(eff_tp_split, col_names=col_names)

    def _gen_base_productions(self,
                              verbose=True
                              ) -> pd.DataFrame:
        """
        Generates the base NHB Productions from HB Productions and Attractions

        Performs a kind of pseudo distribution in order to retain the HB
        production segmentation in the attractions. The segmentation needs
        to be retained in order to apply the NHB trip rates (Gathered from
        NTS data).

        Parameters
        ----------
        verbose:
            Whether to print progress bars during processing or not.

        Returns
        -------
        NHB_productions:
            A base set of NHB productions based on the HB productions and
            attractions. Return will be segmented by level passed into class
            constructor.
        """

        # Read in files
        dtypes = {self.soc_col: str, self.ns_col: str}
        prods = pd.read_csv(self.imports['productions'], dtype=dtypes)
        attrs = pd.read_csv(self.imports['attractions'], dtype=dtypes)

        # Determine all unique segments - ignore mode
        seg_params = du.build_seg_params(self.seg_level, prods)

        # We ignore mode here because it saves us many many loop iterations.
        # We believe the same results come out the other side whether we include
        # mode in the loop or not - If we run into some weird problems, this
        # should be looked at again
        if 'm_needed' in seg_params:
            seg_params['m_needed'] = [None]

        # Area Type is a special one here - make it the outer loop
        unique_at = prods['area_type'].unique().tolist()

        # ## MULTIPROCESS ## #
        # Build the unchanging arguments
        unchanging_kwargs = {
            'area_type': unique_at[0],
            'seg_level': self.seg_level,
            'seg_params': seg_params,
            'segments': self.segments,
            'trip_rates_path': self.imports['trip_rates'],
            'all_years': self.all_years,
            'prods': prods,
            'attrs': attrs,
            'zone_col': self.zone_col,
            'nhb_p_col': self.nhb_p_col,
            'trip_rate_col': self.trip_rate_col,
            'verbose': verbose
        }

        # Add in the changing kwargs
        kwargs_list = list()
        for area_type in unique_at:
            kwargs = unchanging_kwargs.copy()
            kwargs['area_type'] = area_type
            kwargs_list.append(kwargs)

        returns = conc.multiprocess(
            _gen_base_productions_internal,
            kwargs=kwargs_list,
            process_count=self.process_count
        )
        eff_nhb_prods = reduce(lambda x, y: x + y, returns)

        # Compile segmented
        print("Compiling full NHB Productions...")

        segments = list(eff_nhb_prods[0].keys())
        segments.remove('df')
        col_names = [self.zone_col] + segments + self.all_years
        return du.compile_efficient_df(eff_nhb_prods, col_names=col_names)

    def run(self,
            output_raw: bool = True,
            recreate_productions: bool = True,
            verbose: bool = True,
            ) -> pd.DataFrame:
        """
        Runs the whole NHB production model

        Performs the following actions:
          - Pseudo distributes the HB productions and attractions, retaining
            the productions segmentation in the attractions
          - Applies the NHB Trip Rates to produce segmented NHB Productions
          - Applies mode spits the the NHB productions
          - Applies time period splits to the NHB productions
          - Optionally Controls to NTEM
          - Extracts the requested mode, and returns NHB Productions at the
            requested segmentation level (as defined in the class constructor)

        Parameters
        ----------
        output_raw:
            Whether to output the raw nhb productions before aggregating to
            the required segmentation and mode.

        recreate_productions:
            Whether to recreate the nhb productions or not. If False, it will
            look in out_path for previously produced productions and return
            them. If none can be found, they will be generated.

        verbose:
            Whether to print progress bars during processing or not.

        Returns
        -------
        NHB_Productions:
            NHB productions for the mode and segmentation requested in the
            class constructor
        """
        # Return previously created productions if we can
        fname = consts.PRODS_FNAME % (self.zoning_system, 'nhb')
        final_output_path = os.path.join(self.exports['productions'], fname)

        if not recreate_productions and os.path.isfile(final_output_path):
            print("Found some already produced nhb productions. Using them!")
            return pd.read_csv(final_output_path)

        # Initialise timing
        start_time = timing.current_milli_time()
        du.print_w_toggle(
            "Starting NHB Production Model at: %s" % timing.get_datetime(),
            echo=verbose
        )

        nhb_prods = self._gen_base_productions(verbose=verbose)

        # Reindex and tidy
        group_cols = [self.zone_col] + self.segments + ['nhb_p']
        index_cols = group_cols.copy() + self.all_years

        nhb_prods = nhb_prods.reindex(index_cols, axis='columns')
        nhb_prods = nhb_prods.groupby(group_cols).sum().reset_index()

        # ## SPLIT PRODUCTIONS BY MODE AND TIME ## #
        print("Splitting NHB productions by mode and time...")
        nhb_prods = self._apply_mode_splits(nhb_prods, verbose=verbose)

        # No longer need HB purpose
        extra_segments = [self.m_col, 'nhb_p']
        group_cols = [self.zone_col] + self.segments + extra_segments
        group_cols.remove('p')
        index_cols = group_cols.copy() + self.all_years

        nhb_prods = nhb_prods.reindex(index_cols, axis='columns')
        nhb_prods = nhb_prods.groupby(group_cols).sum().reset_index()

        nhb_prods = self._apply_time_splits(nhb_prods, verbose=verbose)

        # Reindex and tidy
        group_cols += [self.tp_col]
        index_cols = group_cols.copy() + self.all_years

        nhb_prods = nhb_prods.reindex(index_cols, axis='columns')
        nhb_prods = nhb_prods.groupby(group_cols).sum().reset_index()

        nhb_prods = nhb_prods.rename(columns={'nhb_p': 'p'})

        # Population Audit
        if self.print_audits:
            print('\n', '-' * 15, 'Uncorrected NHB Production Audit', '-' * 15)
            for year in self.all_years:
                print('. Total population for year %s is: %.4f'
                      % (year, nhb_prods[year].sum()))
            print('\n')

        # ## OPTIONALLY CONSTRAIN TO NTEM ## #
        control_years = list()
        if self.control_productions:
            control_years.append(self.base_year)
        if self.control_fy_productions:
            control_years += self.future_years

        audits = list()
        for year in control_years:
            # Init Audit
            year_audit = {'year': year}

            # Setup paths
            ntem_fname = consts.NTEM_CONTROL_FNAME % year
            control_path = os.path.join(self.imports['ntem_control'], ntem_fname)
            lad_lookup_path = os.path.join(self.imports['lad_lookup'],
                                           consts.DEFAULT_LAD_LOOKUP)

            # Read in control files
            ntem_totals = pd.read_csv(control_path)
            ntem_lad_lookup = pd.read_csv(lad_lookup_path)

            print("\nPerforming NTEM constraint for %s..." % year)
            nhb_prods, audit, _, = du.control_to_ntem(
                nhb_prods,
                ntem_totals,
                ntem_lad_lookup,
                group_cols=['p', 'm', 'tp'],
                base_value_name=year,
                ntem_value_name='Productions',
                purpose='nhb'
            )

            # Update Audits for output
            year_audit.update(audit)
            audits.append(year_audit)

        # Write the audit to disk
        if len(audits) > 0:
            fname = consts.PRODS_FNAME % ('msoa', 'nhb')
            path = os.path.join(self.exports['audits'], fname)
            pd.DataFrame(audits).to_csv(path, index=False)

        # Output productions before any aggregation
        if output_raw:
            print("Writing raw NHB Productions to disk...")
            fname = consts.PRODS_FNAME % (self.zoning_system, 'raw_nhb')
            path = os.path.join(self.exports['productions'], fname)
            nhb_prods.to_csv(path, index=False)

        # ## TIDY UP AND AGGREGATE ## #
        print("Aggregating to required output format...")
        group_cols = list(nhb_prods)
        for year in self.all_years:
            group_cols.remove(year)
        nhb_prods = nhb_prods.groupby(group_cols).sum().reset_index()

        # Extract just the needed mode
        mask = nhb_prods['m'].isin([str(x) for x in self.m_needed])
        nhb_prods = nhb_prods[mask]
        nhb_prods = nhb_prods.drop('m', axis='columns')

        # Reindex to just the wanted return cols
        group_cols = self.return_segments
        index_cols = group_cols.copy() + self.all_years

        nhb_prods = nhb_prods.reindex(index_cols, axis='columns')
        nhb_prods = nhb_prods.groupby(group_cols).sum().reset_index()

        # ## CONVERT TO OLD EFS FORMAT ## #
        # Rename columns so output of this function call is the same
        # as it was before the re-write
        nhb_prods = du.convert_msoa_naming(
            nhb_prods,
            msoa_col_name=self.internal_zone_col,
            msoa_path=self.msoa_conversion_path,
            to='int'
        )

        # Rename to the external zone column name
        col_rename = {self.internal_zone_col: self.external_zone_col}
        nhb_prods = nhb_prods.rename(columns=col_rename)

        # Output the aggregated productions
        print("Writing NHB Productions to disk...")
        fname = consts.PRODS_FNAME % (self.zoning_system, 'nhb')
        path = os.path.join(self.exports['productions'], fname)
        nhb_prods.to_csv(path, index=False)

        # End timing
        end_time = timing.current_milli_time()
        du.print_w_toggle(
            "Finished NHB Production Model at: %s" % timing.get_datetime(),
            echo=verbose
        )
        du.print_w_toggle(
            "NHB Production Model took: %s"
            % timing.time_taken(start_time, end_time),
            echo=verbose
        )

        return nhb_prods


def _gen_base_productions_internal(area_type,
                                   seg_level,
                                   seg_params,
                                   segments,
                                   trip_rates_path,
                                   all_years,
                                   prods,
                                   attrs,
                                   zone_col,
                                   nhb_p_col,
                                   trip_rate_col,
                                   verbose
                                   ):
    # init
    nhb_trip_rates = pd.read_csv(trip_rates_path)

    total = du.seg_level_loop_length(seg_level, seg_params)
    desc = "Calculating NHB Productions at %s" % str(area_type)
    p_bar = tqdm(total=total, desc=desc, disable=not verbose)

    eff_nhb_prods = list()
    for seg_vals in du.seg_level_loop_generator(seg_level, seg_params):
        # Add in area type - check our segments are correct
        seg_vals['area_type'] = area_type
        if not all([k in segments for k in seg_vals.keys()]):
            raise KeyError(
                "Our seg_vals and segments disagree on which segments "
                "should be used. Has one been changed without the "
                "other?"
            )

        # ## PSEUDO DISTRIBUTE EACH SEGMENT ## #
        # We do this to retain segments from productions

        # Filter the productions and attractions
        p_subset = du.filter_by_segmentation(prods, seg_vals, fit=True)

        # Soc0 is always special - do this to avoid dropping demand
        if seg_vals.get('soc', -1) == '0':
            temp_seg_vals = seg_vals.copy()
            temp_seg_vals.pop('soc')
            a_subset = du.filter_by_segmentation(attrs, temp_seg_vals, fit=True)
        else:
            a_subset = du.filter_by_segmentation(attrs, seg_vals, fit=True)

        # Remove all segmentation from the attractions
        group_cols = [zone_col]
        index_cols = group_cols.copy() + all_years
        a_subset = a_subset.reindex(index_cols, axis='columns')
        a_subset = a_subset.groupby(group_cols).sum().reset_index()

        # Balance P/A to pseudo distribute
        a_subset = du.balance_a_to_p(
            productions=p_subset,
            attractions=a_subset,
            unique_cols=all_years,
        )

        # ## APPLY NHB TRIP RATES ## #
        # Subset the trip_rates
        tr_index = [nhb_p_col, trip_rate_col]
        tr_subset = du.filter_by_segmentation(nhb_trip_rates, seg_vals,
                                              fit=True)
        tr_subset = tr_subset.reindex(tr_index, axis='columns')

        # Validate
        if len(tr_subset) > len(consts.ALL_NHB_P):
            raise du.NormitsDemandError(
                "We have more than %d rows after filtering the nhb trip "
                "rates. There are probably duplicates in the filter "
                "somehow" % len(consts.ALL_NHB_P)
            )

        # Convert to a dictionary for speed
        tr_dict = dict(zip(tr_subset[nhb_p_col].values,
                           tr_subset[trip_rate_col].values))
        del tr_subset

        # Build the trip rates data for this segment
        for p, trip_rate in tr_dict.items():
            # Get the actual productions
            nhb_prods_df = a_subset.copy()
            for year in all_years:
                nhb_prods_df[year] *= trip_rate

            # Store for compile later
            seg_nhb_prods = seg_vals.copy()
            seg_nhb_prods.update({
                'nhb_p': p,
                'df': nhb_prods_df,
            })

            # Add soc/ns in as needed
            if 'soc' in seg_nhb_prods and 'ns' not in seg_nhb_prods:
                seg_nhb_prods['ns'] = 'none'
            if 'ns' in seg_nhb_prods and 'soc' not in seg_nhb_prods:
                seg_nhb_prods['soc'] = 'none'

            eff_nhb_prods.append(seg_nhb_prods)

        p_bar.update(1)

    p_bar.close()
    return eff_nhb_prods


def build_production_imports(import_home: str,
                             lu_import_path: str = None,
                             trip_rates_path: str = None,
                             time_splits_path: str = None,
                             mean_time_splits_path: str = None,
                             mode_share_path: str = None,
                             ntem_control_dir: str = None,
                             lad_lookup_dir: str = None,
                             set_controls: bool = True
                             ) -> Dict[str, str]:
    """
    Builds a dictionary of production import paths, forming a standard calling
    procedure for production imports. Arguments allow default paths to be
    replaced.

    Parameters
    ----------
    import_home:
        The base path to base all of the other import paths from. This
        should usually be "Y:/NorMITs Demand/import" for business as usual.

    lu_import_path:
        An alternate land use import path to use. File will need to follow the
        same format as default file.

    trip_rates_path:
        An alternate trip rates import path to use. File will need to follow the
        same format as default file.

    time_splits_path:
        An alternate time splits import path to use. File will need to follow
        the same format as default file.

    mean_time_splits_path:
        An alternate mean time splits import path to use. File will need to
        follow the same format as default file.

    mode_share_path:
        An alternate mode share import path to use. File will need to follow
        the same format as default file.

    ntem_control_dir:
        An alternate ntem control directory to use. File will need to follow
        the same format as default files.

    lad_lookup_dir:
        An alternate lad lookup directory to use. File will need to follow
        the same format as default file.

    set_controls:
        If False 'ntem_control' and 'lad_lookup' outputs will be set to None,
        regardless of any other inputs.

    Returns
    -------
    import_dict:
        A dictionary of paths with the following keys:
        'land_use',
        'trip_rates',
        'time_splits',
        'mean_time_splits',
        'mode_share_path',
        'ntem_control',
        'lad_lookup',

    """
    # Set all unset import paths to default values
    if lu_import_path is None:
        path = 'land use\land_use_output_msoa.csv'
        lu_import_path = os.path.join(import_home, path)

    if trip_rates_path is None:
        path = 'tfn_segment_production_params\hb_trip_rates.csv'
        trip_rates_path = os.path.join(import_home, path)

    if time_splits_path is None:
        path = 'tfn_segment_production_params\hb_time_split.csv'
        time_splits_path = os.path.join(import_home, path)

    if mean_time_splits_path is None:
        path = 'tfn_segment_production_params\hb_ave_time_split.csv'
        mean_time_splits_path = os.path.join(import_home, path)

    if mode_share_path is None:
        path = 'tfn_segment_production_params\hb_mode_split.csv'
        mode_share_path = os.path.join(import_home, path)

    if set_controls and ntem_control_dir is None:
        path = 'ntem_constraints'
        ntem_control_dir = os.path.join(import_home, path)

    if set_controls and lad_lookup_dir is None:
        lad_lookup_dir = import_home

    # Assign to dict
    imports = {
        'land_use': lu_import_path,
        'trip_rates': trip_rates_path,
        'time_splits': time_splits_path,
        'mean_time_splits': mean_time_splits_path,
        'mode_share': mode_share_path,
        'ntem_control': ntem_control_dir,
        'lad_lookup': lad_lookup_dir
    }

    return imports


def get_land_use_data(land_use_path: str,
                      msoa_path: str = None,
                      segmentation_cols: List[str] = None,
                      lu_zone_col: str = 'msoa_zone_id'
                      ) -> pd.DataFrame:
    """
    Reads in land use outputs and aggregates up to land_use_cols

    Parameters
    ----------
    land_use_path:
        Path to the land use output file to import

    msoa_path:
        Path to the msoa file for converting from msoa string ids to
        integer ids. If left as None, then MSOA codes are returned instead

    segmentation_cols:
        The columns to keep in the land use data. Must include. If None,
        defaults to:
         [
            'area_type',
            'traveller_type',
            'soc',
            'ns',
        ]

    lu_zone_col:
        The name of the column in the land use data that refers to the zones.

    Returns
    -------
    population:
        Population data segmented by segmentation_cols. Will also include
        lu_zone_col and people cols from land use.
    """
    # Init
    if segmentation_cols is None:
        # Assume full segmentation if not told otherwise
        segmentation_cols = [
            'area_type',
            'traveller_type',
            'soc',
            'ns',
            'ca'
        ]
    land_use_cols = [lu_zone_col] + segmentation_cols + ['people']

    # Set up the columns to keep
    group_cols = land_use_cols.copy()
    group_cols.remove('people')

    # Read in Land use
    with warnings.catch_warnings():
        warnings.simplefilter(action='ignore')
        dtypes = {'soc': str, 'ns': str}
        land_use = pd.read_csv(land_use_path, dtype=dtypes)

    # Drop a lot of columns, group and sum the remaining
    land_use = land_use.reindex(land_use_cols, axis=1)
    land_use = land_use.groupby(group_cols).sum().reset_index()
    land_use = land_use.sort_values(land_use_cols).reset_index(drop=True)
    del group_cols

    # Convert to msoa zone numbers if needed
    if msoa_path is not None:
        land_use = du.convert_msoa_naming(
            land_use,
            msoa_col_name=lu_zone_col,
            msoa_path=msoa_path,
            to='int'
        )

    return land_use


def merge_pop_trip_rates(population: pd.DataFrame,
                         group_cols: List[str],
                         trip_rates_path: str,
                         time_splits_path: str,
                         mean_time_splits_path: str,
                         mode_share_path: str,
                         audit_out: str,
                         control_path: str = None,
                         lad_lookup_dir: str = None,
                         lad_lookup_name: str = consts.DEFAULT_LAD_LOOKUP,
                         tp_needed: List[int] = consts.TP_NEEDED,
                         traveller_type_col: str = 'traveller_type',
                         ) -> pd.DataFrame:
    """
    Converts a single year of population into productions

    Carries out the following actions:
        - Calculates the weekly trip rates
        - Convert to average weekday trip rate, and split by time period
        - Further splits the productions by mode
        - Optionally constrains to the values in control_path

    Parameters
    ----------
    population:
        Dataframe containing the segmented population values for this year.

    group_cols:
        A list of all non-unique columns in population. This will be used to
        retain any already given segmentation.

    trip_rates_path:
        Path to the file of trip rates data. Will try to merge with the
        population on all possible columns.

    time_splits_path:
        Path to the file of time splits by ['area_type', 'traveller_type', 'p'].

    mean_time_splits_path:
        Path to the file of mean time splits by 'p'

    mode_share_path:
        Path to the file of mode shares by ['area_type', 'ca', 'p']

    audit_out:
        The directory to write out any audit files produced.

    control_path:
        Path to the file containing the data to control the produced
        productions to. If left as None, no control will be carried out.


    lad_lookup_dir:
        Path to the file containing the conversion from msoa zoning to LAD
        zoning, to be used for controlling the productions. If left as None, no
        control will be carried out.

    lad_lookup_name:
        The name of the file in lad_lookup_dir that contains the msoa zoning
        to LAD zoning conversion.

    tp_needed:
        A list of the time periods to split the productions by.

    traveller_type_col:
        The name of the column in population that contains the traveller type
        information.

    Returns
    -------
    Productions:
        The population converted to productions for this year. Will try to keep
        all segmentation in the given population if possible, and add more.
    """
    # Init
    do_ntem_control = control_path is not None and lad_lookup_dir is not None

    group_cols = group_cols.copy()
    group_cols.insert(2, 'p')

    index_cols = group_cols.copy()
    index_cols.append('trips')

    # ## GET WEEKLY TRIP RATE FROM POPULATION ## #
    # Init
    trip_rates = pd.read_csv(trip_rates_path)

    # TODO: Make the production model more adaptable
    # Merge on all possible columns
    tr_cols = list(trip_rates)
    pop_cols = list(population)
    tr_merge_cols = [x for x in tr_cols if x in pop_cols]

    purpose_ph = dict()
    all_purposes = trip_rates['p'].drop_duplicates().reset_index(drop=True)
    desc = "Building trip rates by purpose"
    for p in tqdm(all_purposes, desc=desc):
        trip_rate_subset = trip_rates[trip_rates['p'] == p].copy()
        ph = population.copy()

        if p in consts.SOC_P:
            # Update ns with none
            ph['ns'] = 'none'
            ph['soc'] = ph['soc'].astype(float).astype(int)
            # Insurance policy
            trip_rate_subset['ns'] = 'none'
            trip_rate_subset['soc'] = trip_rate_subset['soc'].astype(int)

        elif p in consts.NS_P:
            # Update soc with none
            ph['soc'] = 'none'
            ph['ns'] = ph['ns'].astype(float).astype(int)
            # Insurance policy
            trip_rate_subset['soc'] = 'none'
            trip_rate_subset['ns'] = trip_rate_subset['ns'].astype(int)

        # Merge and calculate productions
        ph = ph[ph['people'] > 0].copy()
        ph = pd.merge(ph, trip_rate_subset, on=tr_merge_cols)

        ph['trips'] = ph['trip_rate'] * ph['people']
        ph = ph.drop(['trip_rate'], axis=1)

        # Group and sum
        ph = ph.reindex(index_cols, axis='columns')
        ph = ph.groupby(group_cols).sum().reset_index()

        # Update dictionary
        purpose_ph[p] = ph
    del trip_rates
    # Results in weekly trip rates by purpose and segmentation

    # ## SPLIT WEEKLY TRIP RATES BY TIME PERIOD ## #
    # Also converts to average weekday trips!
    # Init
    time_splits = pd.read_csv(time_splits_path)
    mean_time_splits = pd.read_csv(mean_time_splits_path)
    tp_merge_cols = ['area_type', 'traveller_type', 'p']

    # Convert tp nums to strings
    tp_needed = ['tp' + str(x) for x in tp_needed]

    tp_ph = dict()
    desc = 'Splitting trip rates by time period'
    for tp in tqdm(tp_needed, desc=desc):
        needed_cols = tp_merge_cols.copy() + [tp]
        tp_subset = time_splits.reindex(needed_cols, axis='columns').copy()
        tp_mean_subset = mean_time_splits.reindex(['p', tp], axis='columns').copy()

        for p, p_df in purpose_ph.items():
            # Get mean for infill
            tp_mean = tp_mean_subset[tp_mean_subset['p'] == p][tp]

            # Merge and infill
            tp_mat = p_df.copy()
            tp_mat = pd.merge(
                tp_mat,
                tp_subset,
                how='left',
                on=tp_merge_cols
            )
            tp_mat[tp] = tp_mat[tp].fillna(tp_mean)

            # Apply tp split and divide by 5 to get average weekday by tp
            tp_mat['trips'] = (tp_mat['trips'] * tp_mat[tp]) / 5

            # Group and sum
            tp_mat = tp_mat.reindex(index_cols, axis='columns')
            tp_mat = tp_mat.groupby(group_cols).sum().reset_index()

            # Add to compilation dict
            tp_ph[(p, tp)] = tp_mat
    del time_splits
    del mean_time_splits
    del purpose_ph
    # Results in average weekday trips by purpose, tp, and segmentation

    # Quick Audit
    approx_tp_totals = []
    for key, dat in tp_ph.items():
        total = dat['trips'].sum()
        approx_tp_totals.append(total)
    ave_wday = sum(approx_tp_totals)
    print('. Average weekday productions: %.2f' % ave_wday)

    # ## SPLIT AVERAGE WEEKDAY TRIP RATES BY MODE ## #
    # TODO: Apply at MSOA level rather than area type
    # Init
    mode_share = pd.read_csv(mode_share_path)
    m_merge_cols = ['area_type', 'ca', 'p']
    target_modes = ['m1', 'm2', 'm3', 'm5', 'm6']

    # Can get rid of traveller type now - too much detail
    # If we keep it we WILL have memory problems
    group_cols.remove(traveller_type_col)
    index_cols.remove(traveller_type_col)

    m_ph = dict()
    desc = 'Applying mode share splits'
    for m in tqdm(target_modes, desc=desc):
        needed_cols = m_merge_cols.copy() + [m]
        m_subset = mode_share.reindex(needed_cols, axis='columns').copy()

        for (p, tp), dat in tp_ph.items():
            m_mat = dat.copy()

            # Would merge all purposes, but left join should pick out target mode
            m_mat = pd.merge(
                m_mat,
                m_subset,
                how='left',
                on=m_merge_cols
            )

            # Apply m split
            m_mat['trips'] = (m_mat['trips'] * m_mat[m])

            # Reindex cols for efficiency
            m_mat = m_mat.reindex(index_cols, axis='columns')
            m_mat = m_mat.groupby(group_cols).sum().reset_index()

            m_mat = m_mat[m_mat['trips'] > 0]

            m_ph[(p, tp, m)] = m_mat
    del mode_share
    del tp_ph
    # Results in average weekday trips by purpose, tp, mode, and segmentation

    print("Writing topline audit...")
    approx_mode_totals = []
    for key, dat in m_ph.items():
        total = dat['trips'].sum()
        approx_mode_totals.append([key, total])

    # Build topline report
    topline = pd.DataFrame(approx_mode_totals, columns=['desc', 'total'])
    # Split key into components
    topline['p'], topline['tp'], topline['m'] = list(zip(*topline['desc']))
    topline = topline.reindex(['p', 'tp', 'm', 'total'], axis=1)
    topline = topline.groupby(['p', 'tp', 'm']).sum().reset_index()
    topline.to_csv(os.path.join(audit_out), index=False)

    # ## COMPILE ALL MATRICES INTO ONE ## #
    output_ph = list()
    desc = 'Compiling productions'
    for (p, tp, m), dat in tqdm(m_ph.items(), desc=desc):
        dat['p'] = p
        dat['tp'] = tp
        dat['m'] = m
        output_ph.append(dat)
    msoa_output = pd.concat(output_ph)

    # We now need to deal with tp and mode in one big matrix
    group_cols = group_cols + ['tp', 'm']
    index_cols = group_cols.copy()
    index_cols.append('trips')

    # Ensure matrix is in the correct format
    msoa_output = msoa_output.reindex(index_cols, axis='columns')
    msoa_output = msoa_output.groupby(group_cols).sum().reset_index()
    msoa_output['m'] = [int(m[1:]) for m in msoa_output['m']]
    msoa_output['tp'] = [int(tp[2:]) for tp in msoa_output['tp']]
    msoa_output['p'] = msoa_output['p'].astype(int)
    msoa_output['m'] = msoa_output['m'].astype(int)

    if do_ntem_control:
        # Get ntem totals
        # TODO: Depends on the time period - but this is fixed for now
        ntem_totals = pd.read_csv(control_path)
        ntem_lad_lookup = pd.read_csv(os.path.join(lad_lookup_dir,
                                                   lad_lookup_name))

        print("Performing NTEM constraint...")
        msoa_output, *_, = du.control_to_ntem(
            msoa_output,
            ntem_totals,
            ntem_lad_lookup,
            group_cols=['p', 'm'],
            base_value_name='trips',
            ntem_value_name='Productions',
            purpose='hb'
        )

    return msoa_output


def generate_productions(population: pd.DataFrame,
                         group_cols: List[str],
                         base_year: str,
                         future_years: List[str],
                         trip_rates_path: str,
                         time_splits_path: str,
                         mean_time_splits_path: str,
                         mode_share_path: str,
                         audit_dir: str,
                         ntem_control_dir: str = None,
                         lad_lookup_dir: str = None,
                         control_fy_productions: bool = True
                         ) -> pd.DataFrame:
    # TODO: write generate_productions() docs
    # Init
    all_years = [base_year] + future_years
    audit_base_fname = 'yr%s_production_topline.csv'
    ntem_base_fname = 'ntem_pa_ave_wday_%s.csv'

    # TODO: Multiprocess yearly productions
    # Generate Productions for each year
    yr_ph = dict()
    for year in all_years:
        # Only only set the control path if we need to constrain
        if not control_fy_productions and year != base_year:
            ntem_control_path = None
        elif ntem_control_dir is not None:
            ntem_fname = ntem_base_fname % year
            ntem_control_path = os.path.join(ntem_control_dir, ntem_fname)
        else:
            ntem_control_path = None

        audit_out = os.path.join(audit_dir, audit_base_fname % year)

        yr_pop = population.copy().reindex(group_cols + [year], axis='columns')
        yr_pop = yr_pop.rename(columns={year: 'people'})
        yr_prod = merge_pop_trip_rates(
            yr_pop,
            group_cols=group_cols,
            trip_rates_path=trip_rates_path,
            time_splits_path=time_splits_path,
            mean_time_splits_path=mean_time_splits_path,
            mode_share_path=mode_share_path,
            audit_out=audit_out,
            control_path=ntem_control_path,
            lad_lookup_dir=lad_lookup_dir
        )
        yr_ph[year] = yr_prod

    # Join all productions into one big matrix
    productions = du.combine_yearly_dfs(
        yr_ph,
        unique_col='trips'
    )

    return productions


def _nhb_production_internal(hb_pa_import,
                             nhb_trip_rates,
                             year,
                             purpose,
                             mode,
                             segment,
                             car_availability):
    """
      The internals of nhb_production(). Useful for making the code more
      readable due to the number of nested loops needed
    """
    hb_dist = du.get_dist_name(
        'hb',
        'pa',
        str(year),
        str(purpose),
        str(mode),
        str(segment),
        str(car_availability),
        csv=True
    )

    # Seed the nhb productions with hb values
    hb_pa = pd.read_csv(
        os.path.join(hb_pa_import, hb_dist)
    )
    hb_pa = du.expand_distribution(
        hb_pa,
        year,
        purpose,
        mode,
        segment,
        car_availability,
        id_vars='p_zone',
        var_name='a_zone',
        value_name='trips'
    )

    # Aggregate to destinations
    nhb_prods = hb_pa.groupby([
        "a_zone",
        "purpose_id",
        "mode_id"
    ])["trips"].sum().reset_index()

    # join nhb trip rates
    nhb_prods = pd.merge(nhb_trip_rates,
                         nhb_prods,
                         on=["purpose_id", "mode_id"])

    # Calculate NHB productions
    nhb_prods["nhb_dt"] = nhb_prods["trips"] * nhb_prods["nhb_trip_rate"]

    # aggregate nhb_p 11_12
    nhb_prods.loc[nhb_prods["nhb_p"] == 11, "nhb_p"] = 12

    # Remove hb purpose and mode by aggregation
    nhb_prods = nhb_prods.groupby([
        "a_zone",
        "nhb_p",
        "nhb_m",
    ])["nhb_dt"].sum().reset_index()

    return nhb_prods


def old_nhb_production(hb_pa_import,
                   nhb_export,
                   required_purposes,
                   required_modes,
                   required_soc,
                   required_ns,
                   required_car_availabilities,
                   years_needed,
                   nhb_factor_import,
                   out_fname=consts.NHB_PRODUCTIONS_FNAME
                   ):
    """
    This function builds NHB productions by
    aggregates HB distribution from EFS output to destination

    TODO: Update to use the TMS method - see backlog

    Parameters
    ----------
    required lists:
        to loop over TfN segments

    Returns
    ----------
    nhb_production_dictionary:
        Dictionary containing NHB productions by year
    """
    # Init
    nhb_production_dictionary = dict()

    # Get nhb trip rates
    # Might do the other way - This emits CA segmentation
    nhb_trip_rates = pd.read_csv(
        os.path.join(nhb_factor_import, "IgammaNMHM.csv")
    ).rename(
        columns={"p": "purpose_id", "m": "mode_id"}
    )

    # For every: Year, purpose, mode, segment, ca
    for year in years_needed:
        loop_gen = list(du.segmentation_loop_generator(
            required_purposes,
            required_modes,
            required_soc,
            required_ns,
            required_car_availabilities
        ))
        yearly_nhb_productions = list()
        desc = 'Generating NHB Productions for yr%s' % year
        for purpose, mode, segment, car_availability in tqdm(loop_gen, desc=desc):
            nhb_productions = _nhb_production_internal(
                hb_pa_import,
                nhb_trip_rates,
                year,
                purpose,
                mode,
                segment,
                car_availability
            )
            yearly_nhb_productions.append(nhb_productions)

        # ## Output the yearly productions ## #
        # Aggregate all productions for this year
        yr_nhb_productions = pd.concat(yearly_nhb_productions)
        yr_nhb_productions = yr_nhb_productions.groupby(
            ["a_zone", "nhb_p", "nhb_m"]
        )["nhb_dt"].sum().reset_index()

        # Rename columns from NHB perspective
        yr_nhb_productions = yr_nhb_productions.rename(
            columns={
                'a_zone': 'p_zone',
                'nhb_p': 'p',
                'nhb_m': 'm',
                'nhb_dt': 'trips'
            }
        )

        # Output
        nhb_productions_fname = '_'.join(["yr" + str(year), out_fname])
        yr_nhb_productions.to_csv(
            os.path.join(nhb_export, nhb_productions_fname),
            index=False
        )

        # save to dictionary by year
        nhb_production_dictionary[year] = yr_nhb_productions

    return nhb_production_dictionary<|MERGE_RESOLUTION|>--- conflicted
+++ resolved
@@ -406,13 +406,8 @@
                   "Not writing populations to file.")
         else:
             print("Writing population to file...")
-<<<<<<< HEAD
-            population.to_csv(os.path.join(out_path, POPULATION_OUTPUT_NAME),
-                              index=False)
-=======
             path = os.path.join(out_path, consts.POP_FNAME % zoning_system)
             population.to_csv(path, index=False)
->>>>>>> 51a48673
 
         # ## CREATE PRODUCTIONS ## #
         print("Population generated. Converting to productions...")
