# -*- coding: utf-8 -*-
"""
Created on: Fri September 11 12:05:31 2020
Updated on:

Original author: Ben Taylor
Last update made by:
Other updates made by:

File purpose:
General utils for use in EFS.
TODO: After integrations with TMS, combine with old_tms.utils.py
  to create a general utils file
"""

import os
import re
import shutil
import random

import pandas as pd
import numpy as np

from typing import Any
from typing import List
from typing import Dict
<<<<<<< HEAD
from typing import Iterable, Union
from pathlib import Path
=======
from typing import Tuple
from typing import Union
from typing import Iterable
from typing import Iterator
>>>>>>> 83694d6f


from tqdm import tqdm
from itertools import product
from collections import defaultdict


import efs_constants as consts

# Can call tms pa_to_od.py functions from here
from old_tms.utils import *

# TODO: Utils is getting big. Refactor into smaller, more specific modules


def grow_to_future_years(base_year_df: pd.DataFrame,
                         growth_df: pd.DataFrame,
                         base_year: str,
                         future_years: List[str],
                         growth_merge_col: str = 'msoa_zone_id',
                         no_neg_growth: bool = True,
                         infill: float = 0.001,
                         ) -> pd.DataFrame:
    """
    Grows the base_year dataframe using the growth_dataframe to produce future
    year values.

    Can ensure there is no negative growth through an infill if requested.

    Parameters
    ----------
    base_year_df:
        Dataframe containing the base year values. The column named with
        base_year value will be grown.

    growth_df:
        Dataframe containing the growth factors for future_years. The base year
        population will be multiplied by these factors to produce future year
        growth.

    base_year:
        The column name containing the base year data in base_year_df and
        growth_df.

    future_years:
        The columns names containing the future year data in growth_df.

    growth_merge_col:
        The name of the column to merge the base_year_df and growth_df
        dataframes. This is usually the model_zone column

    no_neg_growth:
        Whether to ensure there is no negative growth. If True, any growth
        values below 0 will be replaced with infill.

    infill:
        If no_neg_growth is True, this value will be used to replace all values
        that are less than 0.

    Returns
    -------
    grown_df:
        base_year_df extended to include future_years, which will contain the
        base year data grown by the factors provided in growth_df.
    """
    # Init
    all_years = [base_year] + future_years

    # Get the growth factors based from base year
    growth_df = convert_growth_off_base_year(
        growth_df,
        base_year,
        future_years
    )

    # Convert growth factors to growth values
    grown_df = get_growth_values(
        base_year_df,
        growth_df,
        base_year,
        future_years,
        merge_col=growth_merge_col
    )

    # Ensure there is no minus growth
    if no_neg_growth:
        for year in all_years:
            mask = (grown_df[year] < 0)
            grown_df.loc[mask, year] = infill

    # Add base year back in to get full grown values
    grown_df = growth_recombination(
        grown_df,
        base_year_col=base_year,
        future_year_cols=future_years,
        drop_base_year=False
    )

    return grown_df


def convert_msoa_naming(df: pd.DataFrame,
                        msoa_col_name: str,
                        msoa_path: str,
                        msoa_str_col: str = 'model_zone_code',
                        msoa_int_col: str = 'model_zone_id',
                        to: str = 'string'
                        ) -> pd.DataFrame:
    """
    Returns df with the msoa zoning given converted to either string or int
    names, as requested.

    Parameters
    ----------
    df:
        The dataframe to convert. Must have a column named as msoa_col_name

    msoa_col_name:
        The name of the column in df to convert.

    msoa_path:
        The full path to the file to use to do the conversion.

    msoa_str_col:
        The name of the column in msoa_path file which contains the string
        names for all msoa zones.

    msoa_int_col:
        The name of the column in msoa_path file which contains the integer
        ids for all msoa zones.

    to:
        The format to convert to. Supports either 'int' or 'string'.

    Returns
    -------
    converted_df:
        df, in the same order, but the msoa_col_name has been converted to the
        desired format.
    """
    # Init
    column_order = list(df)
    to = to.strip().lower()

    # Rename everything to make sure there are no clashes
    df = df.rename(columns={msoa_col_name: 'df_msoa'})

    # Read in MSOA conversion file
    msoa_zones = pd.read_csv(msoa_path).rename(
        columns={
            msoa_str_col: 'msoa_string',
            msoa_int_col: 'msoa_int'
        }
    )

    if to == 'string':
        merge_col = 'msoa_int'
        keep_col = 'msoa_string'
    elif to == 'int':
        merge_col = 'msoa_string'
        keep_col = 'msoa_int'
    else:
        raise ValueError("Invalid value received. Do not know how to convert "
                         "to '%s'" % str(to))

    # Convert MSOA strings to id numbers
    df = pd.merge(df,
                  msoa_zones,
                  left_on='df_msoa',
                  right_on=merge_col)

    # Drop unneeded columns and rename
    df = df.drop(columns=['df_msoa', merge_col])
    df = df.rename(columns={keep_col: msoa_col_name})

    return df.reindex(column_order, axis='columns')


def growth_recombination(df: pd.DataFrame,
                         base_year_col: str,
                         future_year_cols: List[str],
                         in_place: bool = False,
                         drop_base_year: bool = True
                         ) -> pd.DataFrame:
    """
    Combines the future year and base year column values to give full
    future year values

     e.g. base year will get 0 + base_year_population

    Parameters
    ----------
    df:
        The dataframe containing the data to be combined

    base_year_col:
        Which column in df contains the base year data

    future_year_cols:
        A list of all the growth columns in df to convert

    in_place:
        Whether to do the combination in_place, or make a copy of
        df to return

    drop_base_year:
        Whether to drop the base year column or not before returning.

    Returns
    -------
    growth_df:
        Dataframe with full growth values for all_year_cols.
    """
    if not in_place:
        df = df.copy()

    for year in future_year_cols:
        df[year] += df[base_year_col]

    if drop_base_year:
        df = df.drop(labels=base_year_col, axis=1)

    return df


def get_grown_values(base_year_df: pd.DataFrame,
                     growth_df: pd.DataFrame,
                     base_year_col: str,
                     future_years: List[str],
                     merge_col: str = "model_zone_id"
                     ) -> pd.DataFrame:
    """
    Returns base_year_df extended to include the grown values in
    future_year_cols

    Parameters
    ----------
    base_year_df:
        Dataframe containing the base year data. Must have at least 2 columns
        of merge_col, and base_year_col

    growth_df:
        Dataframe containing the growth factors over base year for all future
        years i.e. The base year column would be 1 as it cannot grow over
        itself. Must have at least the following cols: merge_col and all
        future_year_cols.

    base_year_col:
        The column name that the base year data is in

    future_years:
        The columns names that contain the growth factor data for base and
        future years.

    merge_col:
        Name of the column to merge base_year_df and growth_df on.

    Returns
    -------
    Grown_values_df:
        base_year_df extended and populated with the future_year_cols
        columns.
    """
    # Init
    base_year_df = base_year_df.copy()
    growth_df = growth_df.copy()

    # CREATE GROWN DATAFRAME
    grown_df = pd.merge(
        base_year_df,
        growth_df,
        on=merge_col
    )

    for year in future_years:
        grown_df[year] *= grown_df.loc[base_year_col]
    return grown_df


def get_growth_values(base_year_df: pd.DataFrame,
                      growth_df: pd.DataFrame,
                      base_year_col: str,
                      future_year_cols: List[str],
                      merge_col: str = 'model_zone_id'
                      ) -> pd.DataFrame:
    """
    Returns base_year_df extended to include the growth values in
    future_year_cols

    Parameters
    ----------
    base_year_df:
        Dataframe containing the base year data. Must have at least 2 columns
        of merge_col, and base_year_col

    growth_df:
        Dataframe containing the growth factors over base year for all future
        years i.e. The base year column would be 1 as it cannot grow over
        itself. Must have at least the following cols: merge_col and all
        future_year_cols.

    base_year_col:
        The column name that the base year data is in

    future_year_cols:
        The columns names that contain the future year growth factor data.

    merge_col:
        Name of the column to merge base_year_df and growth_df on.

    Returns
    -------
    Growth_values_df:
        base_year_df extended and populated with the future_year_cols
        columns.
    """
    # Init
    base_year_df = base_year_df.copy()
    growth_df = growth_df.copy()

    base_year_df.columns = base_year_df.columns.astype(str)
    growth_df.columns = growth_df.columns.astype(str)

    # Avoid clashes in the base year
    if base_year_col in growth_df:
        growth_df = growth_df.drop(base_year_col, axis='columns')

    # Avoid future year clashes
    base_year_df = base_year_df.drop(future_year_cols,
                                     axis='columns',
                                     errors='ignore')

    # Merge on merge col
    growth_values = pd.merge(base_year_df,
                             growth_df,
                             on=merge_col)

    # Grow base year value by values given in growth_df - 1
    # -1 so we get growth values. NOT growth values + base year
    for year in future_year_cols:
        growth_values[year] = (
            (growth_values[year] - 1)
            *
            growth_values[base_year_col]
        )

    return growth_values


def convert_growth_off_base_year(growth_df: pd.DataFrame,
                                 base_year: str,
                                 future_years: List[str]
                                 ) -> pd.DataFrame:
    """
    Converts the multiplicative growth value of each future_years to be
    based off of the base year.

    Parameters
    ----------
    growth_df:
        The starting dataframe containing the growth values of all_years
        and base_year

    base_year:
        The new base year to base all the all_years growth off of.

    future_years:
        The years in growth_dataframe to convert to be based off of
        base_year growth

    Returns
    -------
    converted_growth_dataframe:
        The original growth dataframe with all growth values converted

    """
    # Init
    growth_df = growth_df.copy()
    growth_df.columns = growth_df.columns.astype(str)

    # Do base year last, otherwise conversion won't work
    for year in future_years + [base_year]:
        growth_df[year] /= growth_df[base_year]

    return growth_df


def copy_and_rename(src: str, dst: str) -> None:
    """
    Makes a copy of the src file and saves it at dst with the new filename.

    Parameters
    ----------
    src:
        Path to the file to be copied.

    dst:
        Path to the new save location.

    Returns
    -------
    None
    """
    if not os.path.isfile(src):
        raise ValueError("The given src file is not a file. Cannot handle "
                         "directories.")

    # Only rename if given a filename
    if '.' not in os.path.basename(dst):
        # Copy over with same filename
        shutil.copy(src, dst)
    else:
        # Split paths
        _, src_tail = os.path.split(src)
        dst_head, dst_tail = os.path.split(dst)

        # Copy then rename
        shutil.copy(src, dst_head)
        shutil.move(os.path.join(dst_head, src_tail), dst)


def get_model_name(mode: int) -> str:
    """
    Returns a string of the TfN model name based on the mode given.

    Parameters
    ----------
    mode:
        Mode of transport

    Returns
    -------
    model_name:
        model name string
    """
    mode_to_name = {
        1: None,
        2: None,
        3: 'noham',
        4: None,
        5: None,
        6: 'norms'
    }

    if mode not in mode_to_name:
        raise ValueError("'%s' is not a valid mode." % str(mode))

    if mode_to_name[mode] is None:
        raise ValueError("'%s' is a valid mode, but a model name does not "
                         "exist for it." % str(mode))

    return mode_to_name[mode]


def add_fname_suffix(fname: str, suffix: str):
    """
    Adds suffix to fname - in front of the file type extension

    Parameters
    ----------
    fname:
        The fname to be added to - must have a file type extension
        e.g. .csv
    suffix:
        The string to add between the end of the fname and the file
        type extension

    Returns
    -------
    new_fname:
        fname with suffix added

    """
    f_type = '.' + fname.split('.')[-1]
    new_fname = '.'.join(fname.split('.')[:-1])
    new_fname += suffix + f_type
    return new_fname


def safe_read_csv(file_path: str,
                  **kwargs
                  ) -> pd.DataFrame:
    """
    Reads in the file and performs some simple file checks

    Parameters
    ----------
    file_path:
        Path to the file to read in

    kwargs:
        ANy kwargs to pass onto pandas.read_csv()

    Returns
    -------
    dataframe:
        The data from file_path
    """
    # TODO: Add any more error checks here
    # Check file exists
    if not os.path.exists(file_path):
        raise IOError("No file exists at %s" % file_path)

    return pd.read_csv(file_path, **kwargs)


def is_none_like(o) -> bool:
    """
    Checks if o is none-like

    Parameters
    ----------
    o:
        Object to check

    Returns
    -------
    bool:
        True if o is none-like else False
    """
    if o is None:
        return True

    if isinstance(o, str):
        if o.lower().strip() == 'none':
            return True

    if isinstance(o, list):
        return all([is_none_like(x) for x in o])

    return False


def get_data_subset(orig_data: pd.DataFrame,
                    split_col_name: str = 'model_zone_id',
                    subset_vals: List[object] = consts.DEFAULT_ZONE_SUBSET
                    ) -> pd.DataFrame:
    """
    Returns a subset of the original data - useful for testing and dev

    Parameters
    ----------
    orig_data:
        The pandas DataFrame containing the starting data

    split_col_name:
        The column of orig_data we will look for subset_vals in

    subset_vals:
        The values to look for and keep in split_col_data

    Returns
    -------
    subset_data:
        A smaller version of orig_data

    """
    subset_mask = orig_data[split_col_name].isin(subset_vals)
    return orig_data.loc[subset_mask]


def get_dist_name(trip_origin: str,
                  matrix_format: str,
                  year: str = None,
                  purpose: str = None,
                  mode: str = None,
                  segment: str = None,
                  car_availability: str = None,
                  tp: str = None,
                  csv: bool = False,
                  suffix: str = None,
                  ) -> str:
    """
    Generates the distribution name
    """
    # Generate the base name
    name_parts = [
        trip_origin,
        matrix_format,
    ]

    # Optionally add the extra segmentation
    if not is_none_like(year):
        name_parts += ["yr" + year]

    if not is_none_like(purpose):
        name_parts += ["p" + purpose]

    if not is_none_like(mode):
        name_parts += ["m" + mode]

    if not is_none_like(segment) and not is_none_like(purpose):
        seg_name = "soc" if purpose in ['1', '2'] else "ns"
        name_parts += [seg_name + segment]

    if not is_none_like(car_availability):
        name_parts += ["ca" + car_availability]

    if not is_none_like(tp):
        name_parts += ["tp" + tp]

    # Create name string
    final_name = '_'.join(name_parts)

    # Optionally add a custom f_type suffix
    if suffix is not None:
        final_name += suffix

    # Optionally add on the csv if needed
    if csv:
        final_name += '.csv'

    return final_name


def calib_params_to_dist_name(trip_origin: str,
                              matrix_format: str,
                              calib_params: Dict[str, int],
                              csv: bool = False,
                              suffix: str = None,
                              ) -> str:
    """
    Wrapper for get_distribution_name() using calib params
    """
    segment_str = 'soc' if calib_params['p'] in [1, 2] else 'ns'

    return get_dist_name(
        trip_origin,
        matrix_format,
        str(calib_params.get('yr')),
        str(calib_params.get('p')),
        str(calib_params.get('m')),
        str(calib_params.get(segment_str)),
        str(calib_params.get('ca')),
        tp=str(calib_params.get('tp')),
        csv=csv,
        suffix=suffix
    )


def get_dist_name_parts(dist_name: str) -> List[str]:
    """
    Splits a full dist name into its individual components


    Parameters
    ----------
    dist_name:
        The dist name to parse

    Returns
    -------
    name_parts:
        dist_name split into parts. Returns in the following order:
        [trip_origin, matrix_format, year, purpose, mode, segment, ca, tp]
    """
    if dist_name[-4:] == '.csv':
        dist_name = dist_name[:-4]

    name_parts = dist_name.split('_')

    # TODO: Can this be done smarter?
    return [
        name_parts[0],
        name_parts[1],
        name_parts[2][-4:],
        name_parts[3][-1:],
        name_parts[4][-1:],
        name_parts[5][-1:],
        name_parts[6][-1:],
        name_parts[7][-1:],
    ]


def generate_calib_params(year: str = None,
                          purpose: int = None,
                          mode: int = None,
                          segment: int = None,
                          ca: int = None,
                          tp: int = None
                          ) -> dict:
    """
    Returns a TMS style calib_params dict
    """
    # Purpose needs to be set if segment is
    if segment is not None and purpose is None:
        raise ValueError("If segment is set, purpose needs to be set too, "
                         "otherwise segment text cannot be determined.")
    # Init
    segment_str = 'soc' if purpose in [1, 2] else 'ns'

    keys = ['yr', 'p', 'm', segment_str, 'ca', 'tp']
    vals = [year, purpose, mode, segment, ca, tp]

    # Add params to dict if they are not None
    return {k: v for k, v in zip(keys, vals) if v is not None}


def starts_with(s: str, x: str) -> bool:
    """
    Boolean test to see if string s starts with string x or not.

    Parameters
    ----------
    s:
        The string to test

    x:
        The string to search for

    Returns
    -------
    Bool:
        True if s starts with x, else False.
    """
    search_string = '^' + x
    return re.search(search_string, s) is not None


def post_me_fname_to_calib_params(fname: str,
                                  get_user_class: bool = True,
                                  force_year: int = None
                                  ) -> Dict[str, str]:
    """
    Convert the filename into a calib_params dict, with the following keys
    (if they exist in the filename):
    yr, p, m, soc/ns, ca, tp
    """
    # Init
    calib_params = {}

    # Might need to save or recreate this filename

    # Assume year starts in 20/21
    loc = re.search('2[0-1][0-9]+', fname)
    if loc is not None:
        calib_params['yr'] = int(fname[loc.start():loc.end()])

    # Force the year if we need to
    if force_year is not None and 'yr' not in calib_params.keys():
        calib_params['yr'] = force_year

    # Mode.
    loc = re.search('_m[0-9]+', fname)
    if loc is not None:
        calib_params['m'] = int(fname[loc.start() + 2:loc.end()])
    elif re.search('_Hwy', fname) is not None:
        calib_params['m'] = 3
    else:
        # What is the code for rail?
        Warning("Cannot find a mode in filename. It might be rail, but I "
                "don't know what to search for at the moment.\n"
                "File name: '%s'" % fname)

    # tp
    loc = re.search('_TS[0-9]+', fname)
    loc2 = re.search('_tp[0-9]+', fname)
    if loc is not None:
        calib_params['tp'] = int(fname[loc.start() + 3:loc.end()])
    elif loc2 is not None:
        calib_params['tp'] = int(fname[loc2.start() + 3:loc2.end()])

    # User Class
    if get_user_class:
        if re.search('_commute', fname) is not None:
            calib_params['user_class'] = 'commute'
        elif re.search('_business', fname) is not None:
            calib_params['user_class'] = 'business'
        elif re.search('_other', fname) is not None:
            calib_params['user_class'] = 'other'
        else:
            raise ValueError("Cannot find the user class in filename: %s" %
                             str(fname))

    return calib_params


def fname_to_calib_params(fname: str,
                          get_trip_origin: bool = False,
                          get_matrix_format: bool = False,
                          get_user_class: bool = False,
                          force_ca_exists: bool = False,
                          ) -> Dict[str, str]:
    """
    Convert the filename into a calib_params dict, with the following keys
    (if they exist in the filename):
    yr, p, m, soc/ns, ca, tp
    """
    # Init
    calib_params = dict()

    # Search for each param in fname - store if found
    # year
    loc = re.search('_yr[0-9]+', fname)
    if loc is not None:
        calib_params['yr'] = int(fname[loc.start() + 3:loc.end()])

    # purpose
    loc = re.search('_p[0-9]+', fname)
    if loc is not None:
        calib_params['p'] = int(fname[loc.start() + 2:loc.end()])

    # mode
    loc = re.search('_m[0-9]+', fname)
    if loc is not None:
        calib_params['m'] = int(fname[loc.start() + 2:loc.end()])

    # soc
    loc = re.search('_soc[0-9]+', fname)
    if loc is not None:
        calib_params['soc'] = int(fname[loc.start() + 4:loc.end()])

    # ns
    loc = re.search('_ns[0-9]+', fname)
    if loc is not None:
        calib_params['ns'] = int(fname[loc.start() + 3:loc.end()])

    # ca
    loc = re.search('_ca[0-9]+', fname)
    if loc is not None:
        calib_params['ca'] = int(fname[loc.start() + 3:loc.end()])
    elif re.search('_nca', fname) is not None:
        calib_params['ca'] = 1
    elif re.search('_ca', fname) is not None:
        calib_params['ca'] = 2

    if force_ca_exists:
        if 'ca' not in calib_params:
            calib_params['ca'] = None

    # tp
    loc = re.search('_tp[0-9]+', fname)
    if loc is not None:
        calib_params['tp'] = int(fname[loc.start() + 3:loc.end()])

    # Optionally search for extra params
    if get_trip_origin:
        if re.search('^hb_', fname) is not None:
            calib_params['trip_origin'] = 'hb'
        elif re.search('^nhb_', fname) is not None:
            calib_params['trip_origin'] = 'nhb'
        else:
            raise ValueError("Cannot find the trip origin in filename: %s" %
                             str(fname))

    if get_matrix_format:
        if re.search('od_from_', fname) is not None:
            calib_params['matrix_format'] = 'od_from'
        elif re.search('od_to_', fname) is not None:
            calib_params['matrix_format'] = 'od_to'
        elif re.search('od_', fname) is not None:
            calib_params['matrix_format'] = 'od'
        elif re.search('pa_', fname) is not None:
            calib_params['matrix_format'] = 'pa'
        else:
            raise ValueError("Cannot find the matrix format in filename: %s" %
                             str(fname))

    if get_user_class:
        if re.search('commute_', fname) is not None:
            calib_params['user_class'] = 'commute'
        elif re.search('business_', fname) is not None:
            calib_params['user_class'] = 'business'
        elif re.search('other_', fname) is not None:
            calib_params['user_class'] = 'other'
        else:
            raise ValueError("Cannot find the user class in filename: %s" %
                             str(fname))

    return calib_params


def get_segmentation_mask(df: pd.DataFrame,
                          col_vals: dict,
                          ignore_missing_cols=False
                          ) -> pd.Series:
    """
    Creates a mask on df, optionally skipping non-existent columns

    Parameters
    ----------
    df:
        The dataframe to make the mask from.

    col_vals:
        A dictionary of column names to wanted values.

    ignore_missing_cols:
        If True, and error will not be raised when a given column in
        col_val does not exist.

    Returns
    -------
    segmentation_mask:
        A pandas.Series of boolean values
    """
    # Init Mask
    mask = pd.Series([True] * len(df))

    # Narrow down mask
    for col, val in col_vals.items():
        # Make sure column exists
        if col not in df.columns:
            if ignore_missing_cols:
                continue
            else:
                raise KeyError("'%s' does not exist in DataFrame."
                               % str(col))

        mask &= (df[col] == val)

    return mask


def expand_distribution(dist: pd.DataFrame,
                        year: str,
                        purpose: str,
                        mode: str,
                        segment: str = None,
                        car_availability: str = None,
                        id_vars='p_zone',
                        var_name='a_zone',
                        value_name='trips',
                        year_col: str = 'year',
                        purpose_col: str = 'purpose_id',
                        mode_col: str = 'mode_id',
                        soc_col: str = 'soc_id',
                        ns_col: str = 'ns_id',
                        ca_col: str = 'car_availability_id',
                        int_conversion: bool = True
                        ) -> pd.DataFrame:
    """
    Returns a converted distribution  - converted from wide to long
    format, adding in a column for each segmentation

    WARNING: This only works with a single id_vars
    """
    dist = dist.copy()

    # Convert from wide to long
    # This way we can avoid the name of the first col
    dist = dist.melt(
        id_vars=dist.columns[:1],
        var_name=var_name,
        value_name=value_name
    )
    id_vars = id_vars[0] if isinstance(id_vars, list) else id_vars
    dist.columns.values[0] = id_vars

    # Convert the melted cols to ints
    # This prevents string/int clashes later
    if int_conversion:
        dist[id_vars] = dist[id_vars].astype(int)
        dist[var_name] = dist[var_name].astype(int)

    # Add new columns
    dist[purpose_col] = purpose
    dist[mode_col] = mode

    # Optionally add other columns
    if not is_none_like(year):
        dist[year_col] = year

    if not is_none_like(car_availability):
        dist[ca_col] = car_availability

    if not is_none_like(segment):
        if purpose in [1, 2]:
            dist[soc_col] = segment
            dist[ns_col] = 'none'
        else:
            dist[soc_col] = 'none'
            dist[ns_col] = segment

    return dist


def segmentation_loop_generator(p_list: Iterable[int],
                                m_list: Iterable[int],
                                soc_list: Iterable[int],
                                ns_list: Iterable[int],
                                ca_list: Iterable[int],
                                tp_list: Iterable[int] = None
                                ) -> (Union[Iterator[Tuple[int, int, int, int, int]],
                                            Iterator[Tuple[int, int, int, int]]]):
    """
    Simple generator to avoid the need for so many nested loops
    """
    for purpose in p_list:
        if purpose in consts.SOC_P:
            required_segments = soc_list
        elif purpose in consts.NS_P:
            required_segments = ns_list
        elif purpose in consts.ALL_NHB_P:
            required_segments = [None]
        else:
            raise ValueError("'%s' does not seem to be a valid soc, ns, or "
                             "nhb purpose." % str(purpose))
        for mode in m_list:
            for segment in required_segments:
                for car_availability in ca_list:
                    if tp_list is None:
                        yield (
                            purpose,
                            mode,
                            segment,
                            car_availability
                        )
                    else:
                        for tp in tp_list:
                            yield (
                                purpose,
                                mode,
                                segment,
                                car_availability,
                                tp
                            )


def cp_segmentation_loop_generator(p_list: Iterable[int],
                                   m_list: Iterable[int],
                                   soc_list: Iterable[int],
                                   ns_list: Iterable[int],
                                   ca_list: Iterable[int],
                                   tp_list: Iterable[int] = None
                                   ) -> Iterator[Dict[str, int]]:
    """
    Wrapper for segmentation_loop_generator() to return TMS style
    calib params instead of a number of integer
    """
    # Init
    tp_list = [None] if tp_list is None else tp_list

    loop_generator = segmentation_loop_generator(
        p_list=p_list,
        m_list=m_list,
        soc_list=soc_list,
        ns_list=ns_list,
        ca_list=ca_list,
        tp_list=tp_list
    )

    for p, m, seg, ca, tp in loop_generator:
        yield generate_calib_params(
            purpose=p,
            mode=m,
            segment=seg,
            ca=ca,
            tp=tp
        )


def long_to_wide_out(df: pd.DataFrame,
                     v_heading: str,
                     h_heading: str,
                     values: str,
                     out_path: str,
                     unq_zones: List[str] = None
                     ) -> None:
    """
    Converts a long format pd.Dataframe, converts it to long and writes
    as a csv to out_path

    Parameters
    ----------
    df:
        The dataframe to convert and output

    v_heading:
        Column name of df to be the vertical heading.

    h_heading:
        Column name of df to be the horizontal heading.

    values:
        Column name of df to be the values.

    out_path:
        Where to write the converted matrix.

    echo:
        Indicates whether to print a log of the process to the terminal.

    unq_zones:
        A list of all the zone names that should exist in the output matrix.
        If zones in this list are not in the given df, they are infilled with
        values of 0.
        If left as None, it assumes all zones in the range 1 to max zone number
        should exist.

    Returns
    -------
        None
    """
    # Get the unique column names
    if unq_zones is None:
        unq_zones = df[v_heading].drop_duplicates().reset_index(drop=True).copy()
        unq_zones = list(range(1, max(unq_zones)+1))

    # Make sure all unq_zones exists in v_heading and h_heading
    df = ensure_multi_index(
        df=df,
        index_dict={v_heading: unq_zones, h_heading: unq_zones},
    )

    # Convert to wide format and output
    df.pivot(
        index=v_heading,
        columns=h_heading,
        values=values
    ).to_csv(out_path)


def get_compile_params_name(matrix_format: str, year: str) -> str:
    """
    Generates the compile params filename
    """
    return "%s_yr%s_compile_params.csv" % (matrix_format, year)


def build_full_paths(base_path: str,
                     fnames: Iterable[str]
                     ) -> List[str]:
    """
    Prepends the base_path name to all of the given fnames
    """
    return [os.path.join(base_path, x) for x in fnames]


def list_files(path: str,
               include_path: bool = False
               ) -> List[str]:
    """
    Returns the names of all files (excluding directories) at the given path

    Parameters
    ----------
    path:
        Where to search for the files

    include_path:
        Whether to include the path with the returned filenames

    Returns
    -------
    files:
        Either filenames, or the paths to the found files

    """
    if include_path:
        file_paths = build_full_paths(path, os.listdir(path))
        return [x for x in file_paths if os.path.isfile(x)]
    else:
        fnames = os.listdir(path)
        return [x for x in fnames if os.path.isfile(os.path.join(path, x))]


def is_in_string(vals: Iterable[str],
                 string: str
                 ) -> bool:
    """
    Returns True if any of vals is on string, else False
    """
    for v in vals:
        if v in string:
            return True
    return False


def get_compiled_matrix_name(matrix_format: str,
                             user_class: str,
                             year: str,
                             trip_origin: str = None,
                             mode: str = None,
                             ca: int = None,
                             tp: str = None,
                             csv=False
                             ) -> str:

    """
    Generates the compiled matrix name
    """
    # Generate the base name
    name_parts = [
        matrix_format,
        user_class
    ]

    # Optionally add the extra segmentation
    if not is_none_like(trip_origin):
        name_parts = [trip_origin] + name_parts

    if not is_none_like(year):
        name_parts += ["yr" + year]

    if not is_none_like(mode):
        name_parts += ["m" + mode]

    if not is_none_like(ca):
        if ca == 1:
            name_parts += ["nca"]
        elif ca == 2:
            name_parts += ["ca"]
        else:
            raise ValueError("Received an invalid car availability value. "
                             "Got %s, expected either 1 or 2." % str(ca))

    if not is_none_like(tp):
        name_parts += ["tp" + tp]

    # Create name string
    final_name = '_'.join(name_parts)

    # Optionally add on the csv if needed
    if csv:
        final_name += '.csv'

    return final_name


def write_csv(headers: Iterable[str],
              out_lines: List[Iterable[str]],
              out_path: str
              ) -> None:
    """
    Writes the given headers and outlines as a csv to out_path

    Parameters
    ----------
    headers
    out_lines
    out_path

    Returns
    -------
    None
    """
    # Make sure everything is a string
    headers = [str(x) for x in headers]
    out_lines = [[str(x) for x in y] for y in out_lines]

    all_out = [headers] + out_lines
    all_out = [','.join(x) for x in all_out]
    with open(out_path, 'w') as f:
        f.write('\n'.join(all_out))


def check_tour_proportions(tour_props: Dict[int, Dict[int, np.array]],
                           n_tp: int,
                           n_row_col: int,
                           n_tests: int = 10
                           ) -> None:
    """
    Carries out some checks to make sure the tour proportions are in the
    correct format. Will randomly check n_tests vals.

    Parameters
    ----------
    tour_props:
        A loaded tour proportions dictionary to check.

    n_tp:
        The number of time periods to be expected.

    n_row_col:
        Assumes square PA/OD matrices. The number of zones in the matrices.

    n_tests:
        The number of random tests to carry out.

    Returns
    -------
    None
    """
    # Get a list of keys - Assume completely square dict
    first_keys = list(tour_props.keys())
    second_keys = list(tour_props[first_keys[0]].keys())

    # Check dict shape
    if len(first_keys) != n_row_col or len(second_keys) != n_row_col:
        raise ValueError(
            "Tour proportions dictionary is not the expected shape. Expected "
            "a shape of (%d, %d), but got (%d, %d)."
            % (n_row_col, n_row_col, len(first_keys), len(second_keys))
        )

    # Check nested np.array shapes
    for _ in range(n_tests):
        key_1 = random.choice(first_keys)
        key_2 = random.choice(second_keys)

        if tour_props[key_1][key_2].shape != (n_tp, n_tp):
            raise ValueError(
                "Tour proportion matrices are not the expected shape. Expected "
                "a shape of (%d, %d), but found a shape of %s at "
                "tour_props[%s][%s]."
                % (n_tp, n_tp, str(tour_props[key_1][key_2].shape),
                   str(key_1), str(key_2))
            )

    # If here, all checks have passed
    return


def combine_yearly_dfs(year_dfs: Dict[str, pd.DataFrame],
                       unique_col: str,
                       p_col: str = 'p',
                       purposes: List[int] = None
                       ) -> pd.DataFrame:
    """
    Efficiently concatenates the yearly dataframes in year_dfs.

    Parameters
    ----------
    year_dfs:
        Dictionary, with keys as the years, and the productions data for that
        year as a value.

    unique_col:
        The name of the column containing the data - i.e. the productions for
        that year

    p_col:
        The name of the column containing the purpose values.

    purposes:
        A list of the purposes to keep. If left as None, all purposes are
        kept

    Returns
    -------
    combined_productions:
        A dataframe of all combined data in year_dfs. There will be a separate
        column for each year of data.
    """
    # Init
    keys = list(year_dfs.keys())
    merge_cols = list(year_dfs[keys[0]])
    merge_cols.remove(unique_col)

    if purposes is None:
        purposes = year_dfs[keys[0]][p_col].unique()

    # ## SPLIT MATRICES AND JOIN BY PURPOSE ## #
    purpose_ph = list()
    desc = "Merging dataframes by purpose"
    for p in tqdm(purposes, desc=desc):

        # Get all the matrices that belong to this purpose
        yr_p_dfs = list()
        for year, df in year_dfs.items():
            temp_df = df[df[p_col] == p].copy()
            temp_df = temp_df.rename(columns={unique_col: year})
            yr_p_dfs.append(temp_df)

        # Iteratively merge all matrices into one
        merged_df = yr_p_dfs[0]
        for df in yr_p_dfs[1:]:
            merged_df = pd.merge(
                merged_df,
                df,
                on=merge_cols
            )
        purpose_ph.append(merged_df)
        del yr_p_dfs

    # ## CONCATENATE ALL MERGED MATRICES ## #
    return pd.concat(purpose_ph)


def get_mean_tp_splits(tp_split_path: str,
                       p: int,
                       aggregate_to_weekday: bool = True,
                       p_col: str = 'purpose',
                       tp_as: str = 'str'
                       ) -> pd.DataFrame:
    """
    TODO: Write get_mean_tp_splits() doc

    Parameters
    ----------
    tp_split_path
    p
    aggregate_to_weekday
    p_col
    tp_as

    Returns
    -------

    """
    # Init
    tp_splits = pd.read_csv(tp_split_path)
    p_tp_splits = tp_splits[tp_splits[p_col] == p].copy()

    # If more than one row, we have a problem!
    if len(p_tp_splits) > 1:
        raise ValueError("Found more than one row in the mean time period "
                         "splits file.")

    if aggregate_to_weekday:
        tp_needed = ['tp1', 'tp2', 'tp3', 'tp4']

        # Drop all unneeded columns
        p_tp_splits = p_tp_splits.reindex(tp_needed, axis='columns')

        # Aggregate each value
        tp_sum = p_tp_splits.values.sum()
        for tp_col in tp_needed:
            p_tp_splits[tp_col] = p_tp_splits[tp_col] / tp_sum

    tp_as = tp_as.lower()
    if tp_as == 'str' or tp_as == 'string':
        # Don't need to change anything
        pass
    elif tp_as == 'int' or tp_as == 'integer':
        p_tp_splits = p_tp_splits.rename(
            columns={
                'tp1': 1,
                'tp2': 2,
                'tp3': 3,
                'tp4': 4,
                'tp5': 5,
                'tp6': 6,
            }
        )
    else:
        raise ValueError("'%s' is not a valid value for tp_as.")

    return p_tp_splits


def get_zone_translation(import_dir: str,
                         from_zone: str,
                         to_zone: str
                         ) -> Dict[int, int]:
    """
    Reads in the zone translation file from import_dir and converts it into a
    dictionary of from_zone: to_zone numbers

    Note: from_zone must be of a lower aggregation than to_zone, otherwise
    weird things might happen

    Parameters
    ----------
    import_dir:
        The directory to find the zone translation files

    from_zone:
        The name of the zoning system to convert from, e.g. noham

    to_zone
        The name of the zoning system to convert to, e.g. lad

    Returns
    -------
    zone_translation:
        A dictionary of from_zone values to to_zone values. Can be used to
        convert a zone number from one zoning system to another.
    """
    # Init
    base_filename = '%s_to_%s.csv'
    base_col_name = '%s_zone_id'

    # Load the file
    path = os.path.join(import_dir, base_filename % (from_zone, to_zone))
    translation = pd.read_csv(path)
    
    # Make sure we can find the columns
    from_col = base_col_name % from_zone
    to_col = base_col_name % to_zone

    if from_col not in translation.columns:
        raise ValueError("Found the file at '%s', but the columns do not "
                         "match. Cannot find from_zone column '%s'"
                         % (path, from_col))

    if to_col not in translation.columns:
        raise ValueError("Found the file at '%s', but the columns do not "
                         "match. Cannot find to_zone column '%s'"
                         % (path, to_col))

    # Make sure the columns are in the correct format
    translation = translation.reindex([from_col, to_col], axis='columns')
    translation[from_col] = translation[from_col].astype(int)
    translation[to_col] = translation[to_col].astype(int)

    # Convert pandas to a {from_col: to_col} dictionary
    translation = dict(translation.itertuples(index=False, name=None))

    return translation


def defaultdict_to_regular(d):
    """
    Iteratively converts nested default dicts to nested regular dicts.

    Useful for pickling - keeps the unpickling of the dict simple

    Parameters
    ----------
    d:
        The nested defaultdict to convert

    Returns
    -------
    converted_d:
        nested dictionaries with same values
    """
    if isinstance(d, defaultdict):
        d = {k: defaultdict_to_regular(v) for k, v in d.items()}
    return d


<<<<<<< HEAD
def file_write_check(path: Union[str, Path], wait: bool=True) -> Path:
    """Attempts to write to given path to see if file is in use.

    Will either wait for the file to be closed or it will append numbers
    to the file name until and path can be found that isn't in use.

    Parameters
    ----------
    path : str
        Path to the file to check.
    wait : bool, optional
        Whether or not to wait for the file to be closed, by default True.
        If False appends number to the end of file name to find a path that
        isn't in use.

    Returns
    -------
    Path
        Path that isn't currently in use, will be the same as given `path`
        if wait is True.

    Raises
    ------
    ValueError
        When wait is False and a path can't be found, that isn't in use, in less
        than 100 attempts.
    """
    path = Path(path)
    new_path = path
    count = 1
    waiting = False
    while True:
        try:
            with open(new_path, 'wb') as f:
                pass
            return new_path
        except PermissionError:
            if wait:
                if not waiting:
                    print(f"Cannot write to file at {new_path.absolute()}.",
                          "Please ensure it is not open anywhere.",
                          "Waiting for permission to write...", sep='\n')
                    waiting = True
                time.sleep(1)
            else:
                new_path = path.parent / (path.stem + f'_{count}' + path.suffix)
                count += 1
                if count > 100:
                    raise ValueError('Too many files in use!')


def safe_dataframe_to_csv(df, out_path, flatten_header=False, **to_csv_kwargs):
    """
    Wrapper around df.to_csv. Gives the user a chance to close the open file.
=======
def fit_filter(df: pd.DataFrame,
               df_filter: Dict[str, Any],
               raise_error: bool = False
               ) -> Dict[str, Any]:
    """
    Whittles down filter to only include relevant items

    Any columns that do not exits in the dataframe will be removed from the
    filter; optionally raises an error if a filter column is not in the given
    dataframe. Furthermore, any items that are 'none like' as determined by
    is_none_like() will also be removed.

    Parameters
    ----------
    df:
        The dataframe that the filter is to be applied to.

    df_filter:
        The filter dictionary in the format of {df_col_name: filter_values}

    raise_error:
        Whether to raise an error or not when a df_col_name does not exist in
        the given dataframe.

    Returns
    -------
    fitted_filter:
        A filter with non-relevant (as defined in the function description)
        items removed.
    """
    # Init
    fitted_filter = dict()
    df = df.copy()
    df.columns = df.columns.astype(str)

    # Check each item in the given filter
    for col, vals in df_filter.items():

        # Check the column exists
        if col not in df.columns:
            if raise_error:
                raise KeyError("'%s' Column not found in given dataframe"
                               % str(col))
            else:
                continue

        # Check the given value isn't None
        if is_none_like(vals):
            continue

        # Should only get here for valid combinations
        fitted_filter[col] = vals

    return fitted_filter


def filter_by_segmentation(df: pd.DataFrame,
                           df_filter: Dict[str, Any],
                           fit: bool = False,
                           **kwargs
                           ) -> pd.DataFrame:
    """
    Filters a dataframe down to a given segmentation

    Can handle flexible segmentation if fit is set to True - all unnecessary
    columns will be removed, and any 'None like' filters will be removed. This
    follows the convention of settings segmentation splits to None when it
    is not needed.
>>>>>>> 83694d6f

    Parameters
    ----------
    df:
<<<<<<< HEAD
        pandas.DataFrame to write to call to_csv on

    out_path:
        Where to write the file to. TO first argument to df.to_csv()

    flatten_header: bool, optional
        Whether or not MultiIndex column names should be flattened into a single level,
        default False.

    to_csv_kwargs:
        Any other kwargs to be passed straight to df.to_csv()

    Returns
    -------
        None
    """
    if flatten_header and len(df.columns.names) > 1:
        # Combine multple columns levels into a single name split by ':'
        df.columns = [' : '.join(str(i) for i in c) for c in df.columns]

    written_to_file = False
    waiting = False
    while not written_to_file:
        try:
            df.to_csv(out_path, **to_csv_kwargs)
            written_to_file = True
        except PermissionError:
            if not waiting:
                print("Cannot write to file at %s.\n" % out_path +
                      "Please ensure it is not open anywhere.\n" +
                      "Waiting for permission to write...\n")
                waiting = True
            time.sleep(1)
=======
        The dataframe that the filter is to be applied to.

    df_filter:
        The filter dictionary in the format of {df_col_name: filter_values}.

    fit:
        Whether to try and fit the given filter to the dataframe before
        application. If using flexible segmentation and filter has not already
        been fit, set to True.

    kwargs:
        Any additional kwargs that should be passed to fit_filter() if fit is
        set to True.
    Returns
    -------
    filtered_df:
        The original dataframe given, segmented to the given filter level.
    """
    # Init
    df = df.copy()

    if fit:
        df_filter = fit_filter(df, df_filter.copy(), **kwargs)

    # Figure out the correct mask
    needed_cols = list(df_filter.keys())
    mask = df[needed_cols].isin(df_filter).all(axis='columns')

    return df[mask]


def intersection(l1: List[Any],
                 l2: List[Any],
                 ) -> List[Any]:
    """
    Efficient method to return the intersection between l1 and l2
    """
    # Want to loop through the smaller list for efficiency
    if len(l1) > len(l2):
        big = l1.copy()
        small = l2
    else:
        big = l2
        small = l1

    # Get the intersection
    temp = set(big)
    return [x for x in small if x in temp]


def ensure_index(df: pd.DataFrame,
                 index: List[Any],
                 index_col: str,
                 infill: float = 0.0
                 ) -> pd.DataFrame:
    """
    Ensures every value in index exists in index_col of df.
    Missing values are infilled with infill
    """
    # Make a dataframe with just the new index
    ph = pd.DataFrame({index_col: index})

    # Merge with the given and infill missing
    return ph.merge(df, how='left', on=index_col).fillna(infill)


def ensure_multi_index(df: pd.DataFrame,
                       index_dict: Dict[str, List[Any]],
                       infill: float = 0.0
                       ) -> pd.DataFrame:
    """
    Ensures every combination of values in index_list exists in df.

    This function is useful to ensure a conversion from long to wide will
    happen correctly

    Parameters
    ----------
    df:
        The dataframe to alter.

    index_dict:
        A dictionary of {column_name: index_vals} to ensure exist in all
        combinations within df.

    infill:
        Value to infill any other columns of df where the given indexes
        don't exist.

    Returns
    -------
    df:
        The given df given with all combinations of the index dict values
    """
    # Create a new placeholder df with every combination of the unique columns
    all_combos = zip(*product(*index_dict.values()))
    ph = {col: vals for col, vals in zip(index_dict.keys(), all_combos)}
    ph = pd.DataFrame(ph)

    # Merge with the given and infill missing
    merge_cols = list(index_dict.keys())
    return ph.merge(df, how='left', on=merge_cols).fillna(infill)


def match_pa_zones(productions: pd.DataFrame,
                   attractions: pd.DataFrame,
                   unique_zones: List[Any],
                   zone_col: str = 'model_zone_id',
                   infill: float = 0.0,
                   set_index: bool = False
                   ) -> Tuple[pd.DataFrame, pd.DataFrame]:
    """
    Makes sure all unique zones exist in productions and attractions

    Any missing zones will be infilled with infill,

    Parameters
    ----------
    productions:
        Dataframe containing the productions data - must have a zone_col

    attractions:
        Dataframe containing the productions data - must have a zone_col

    unique_zones:
        List of the desired zones to have in productions and attractions

    zone_col:
        Column in productions and attractions that contains the zone data.

    infill:
        Value to infill missing rows with in productions and attractions when
        new zone may be added in.

    set_index:
        Whether to set the zone_col as the index before returning or not.

    Returns
    -------
    (productions, attractions):
        The provided productions and attractions with all zones from
        unique_zones either as the index, or in zone_col
    """
    # Match productions and attractions
    productions = ensure_index(
        df=productions,
        index=unique_zones,
        index_col=zone_col,
        infill=infill
    )

    attractions = ensure_index(
        df=attractions,
        index=unique_zones,
        index_col=zone_col,
        infill=infill
    )

    if set_index:
        productions = productions.set_index(zone_col)
        attractions = attractions.set_index(zone_col)

    return productions, attractions


def get_costs(model_lookup_path,
              calib_params,
              tp='24hr',
              iz_infill = 0.5
              ):
    """
    This function imports distances or costs from a given path.

    Parameters
    ----------
    model_lookup_path:
        Model folder to look in for distances/costs. Should be in call or global.

    calib_params:
        Calibration parameters dictionary'

    tp:
        Should ultimately take 24hr & tp, usually 24hr for hb and tp for NHB.

    direction = None:
        Takes None, 'To', 'From'

    car_available = None:
        Takes None, True, False

    iz_infill = 0.5:
        Currently needed for distance but not cost. Add a value of iz_infill *
        the minimum inter-zonal value to the intra-zonal cells.

    Returns
    ----------
    dat:
        DataFrame containing required cost or distance values.
    """
    # units takes different parameters
    # TODO: Needs a config guide for the costs somewhere
    # TODO: Adapt model input costs to take time periods
    # TODO: The name cost_cols is misleading
    file_sys = os.listdir(os.path.join(model_lookup_path, 'costs'))
    tp_path = [x for x in file_sys if tp in x]

    dat = pd.read_csv(os.path.join(model_lookup_path,
                                   'costs',
                                   tp_path[0]))
    cols = list(dat)

    # Get purpose and direction from calib_params
    ca = None
    purpose = None
    time_period = None

    for index, param in calib_params.items():
        # Need a purpose, if a ca is not picked up returns none
        if index == 'p':
            purpose = param
        if index == 'ca':
            if param == 1:
                ca = 'nca'
            elif param == 2:
                ca = 'ca'
        if index == 'tp':
            time_period = param

    # Purpose to string
    commute = [1]
    business = [2, 12]
    other = [3, 4, 5, 6, 7, 8, 13, 14, 15, 16, 18]
    if purpose in commute:
        str_purpose = 'commute'
    elif purpose in business:
        str_purpose = 'business'
    elif purpose in other:
        str_purpose = 'other'
    else:
        raise ValueError("Cannot convert purpose to string." +
                         "Got %s" % str(purpose))

    # Filter down on purpose
    cost_cols = [x for x in cols if str_purpose in x]
    # Handle if we have numeric purpose costs, hope so, they're better!
    if len(cost_cols) == 0:
        cost_cols = [x for x in cols if ('p' + str(purpose)) in x]

    # Filter down on car availability
    if ca is not None:
        # Have to be fussy as ca is in nca...
        if ca == 'ca':
            cost_cols = [x for x in cost_cols if 'nca' not in x]
        elif ca == 'nca':
            cost_cols = [x for x in cost_cols if 'nca' in x]

    if time_period is not None:
        cost_cols = [x for x in cost_cols if str(time_period) in x]

    target_cols = ['p_zone', 'a_zone']
    for col in cost_cols:
        target_cols.append(col)

    cost_return_name = cost_cols[0]

    dat = dat.reindex(target_cols, axis=1)
    dat = dat.rename(columns={cost_cols[0]: 'cost'})

    # Redefine cols
    cols = list(dat)

    if iz_infill is not None:
        dat = dat.copy()
        min_inter_dat = dat[dat[cols[2]]>0]
        # Derive minimum intra-zonal
        min_inter_dat = min_inter_dat.groupby(
                cols[0]).min().reset_index().drop(cols[1],axis=1)
        intra_dat = min_inter_dat.copy()
        intra_dat[cols[2]] = intra_dat[cols[2]]*iz_infill
        iz = dat[dat[cols[0]] == dat[cols[1]]]
        non_iz = dat[dat[cols[0]] != dat[cols[1]]]
        iz = iz.drop(cols[2], axis=1)
        # Rejoin
        iz = iz.merge(intra_dat, how='inner', on=cols[0])
        dat = pd.concat([iz, non_iz], axis=0, sort=True).reset_index(drop=True)

    return dat, cost_return_name


def get_trip_length_bands(import_folder,
                          calib_params,
                          segmentation,
                          trip_origin,
                          replace_nan=False,
                          echo=True):
    # TODO: Overwrite the segmentation parameter, sorry Ben
    """
    Function to check a folder for trip length band parameters.
    Returns a subset.
    """
    # Index folder
    target_files = os.listdir(import_folder)
    # Define file contents, should just be target files - should fix.
    import_files = target_files.copy()

    # TODO: Fixed for new ntem dists - pointless duplication now
    if segmentation == 'ntem':
        for key, value in calib_params.items():
            # Don't want empty segments, don't want ca
            if value != 'none' and key != 'ca':
                # print_w_toggle(key + str(value), echo=echo)
                import_files = [x for x in import_files if
                                ('_' + key + str(value)) in x]
    elif segmentation == 'tfn':
        for key, value in calib_params.items():
            # Don't want empty segments, don't want ca
            if value != 'none' and key != 'ca':
                # print_w_toggle(key + str(value), echo=echo)
                import_files = [x for x in import_files if
                                ('_' + key + str(value)) in x]
    else:
        raise ValueError('Non-valid segmentation. How did you get this far?')

    if trip_origin == 'hb':
        import_files = [x for x in import_files if 'nhb' not in x]
    elif trip_origin == 'nhb':
        import_files = [x for x in import_files if 'nhb' in x]
    else:
        raise ValueError('Trip length band import failed,' +
                         'provide valid trip origin')
    if len(import_files) > 1:
        raise Warning('Picking from two similar files,' +
                      ' check import folder')

    # Import
    tlb = pd.read_csv(import_folder + '/' + import_files[0])

    # Filter to target purpose
    # TODO: Don't want to have to do this for NTEM anymore. Just keep them individual.
    # tlb = tlb[tlb[trip_origin +'_purpose']==purpose].copy()

    if replace_nan:
        for col_name in list(tlb):
            tlb[col_name] = tlb[col_name].fillna(0)

    return tlb


def parse_mat_output(list_dir,
                     sep='_',
                     mat_type='dat',
                     file_format='.csv',
                     file_name='file'):
    """
    """
    # Get target file format only
    unq_files = [x for x in list_dir if file_format in x]
    # If no numbers in then drop
    unq_files = [x for x in list_dir if any(c.isdigit() for c in x)]

    split_list = []
    for file in unq_files:
        split_dict = {file_name:file}
        file = file.replace(file_format,'')
        test = str(file).split('_')
        for item in test:
            if 'hb' in item:
                name = 'trip_origin'
                dat = item
            elif item == mat_type:
                name = ''
                dat = ''
            else:
                name = ''
                dat = ''
                # name = letters, dat = numbers
                for char in item:
                    if char.isalpha():
                        name += str(char)
                    else:
                        dat += str(char)
            # Return None not nan
            if len(dat) == 0:
                dat = 'none'
            split_dict.update({name: dat})
        split_list.append(split_dict)           

    segments = pd.DataFrame(split_list)
    segments = segments.replace({np.nan:'none'})

    return segments


def convert_to_weights(df: pd.DataFrame,
                       year_cols: List[str],
                       weight_by_col: str = 'purpose_id'
                       ) -> pd.DataFrame:
    """
    TODO: write convert_to_weights() doc
    """
    df = df.copy()
    unq_vals = df[weight_by_col].unique()

    for val in unq_vals:
        mask = (df[weight_by_col] == val)
        for year in year_cols:
            df.loc[mask, year] = (
                df.loc[mask, year]
                /
                df.loc[mask, year].sum()
            )
    return df
>>>>>>> 83694d6f
<|MERGE_RESOLUTION|>--- conflicted
+++ resolved
@@ -24,15 +24,12 @@
 from typing import Any
 from typing import List
 from typing import Dict
-<<<<<<< HEAD
-from typing import Iterable, Union
-from pathlib import Path
-=======
 from typing import Tuple
 from typing import Union
 from typing import Iterable
 from typing import Iterator
->>>>>>> 83694d6f
+
+from pathlib import Path
 
 
 from tqdm import tqdm
@@ -1547,7 +1544,6 @@
     return d
 
 
-<<<<<<< HEAD
 def file_write_check(path: Union[str, Path], wait: bool=True) -> Path:
     """Attempts to write to given path to see if file is in use.
 
@@ -1602,81 +1598,10 @@
 def safe_dataframe_to_csv(df, out_path, flatten_header=False, **to_csv_kwargs):
     """
     Wrapper around df.to_csv. Gives the user a chance to close the open file.
-=======
-def fit_filter(df: pd.DataFrame,
-               df_filter: Dict[str, Any],
-               raise_error: bool = False
-               ) -> Dict[str, Any]:
-    """
-    Whittles down filter to only include relevant items
-
-    Any columns that do not exits in the dataframe will be removed from the
-    filter; optionally raises an error if a filter column is not in the given
-    dataframe. Furthermore, any items that are 'none like' as determined by
-    is_none_like() will also be removed.
 
     Parameters
     ----------
     df:
-        The dataframe that the filter is to be applied to.
-
-    df_filter:
-        The filter dictionary in the format of {df_col_name: filter_values}
-
-    raise_error:
-        Whether to raise an error or not when a df_col_name does not exist in
-        the given dataframe.
-
-    Returns
-    -------
-    fitted_filter:
-        A filter with non-relevant (as defined in the function description)
-        items removed.
-    """
-    # Init
-    fitted_filter = dict()
-    df = df.copy()
-    df.columns = df.columns.astype(str)
-
-    # Check each item in the given filter
-    for col, vals in df_filter.items():
-
-        # Check the column exists
-        if col not in df.columns:
-            if raise_error:
-                raise KeyError("'%s' Column not found in given dataframe"
-                               % str(col))
-            else:
-                continue
-
-        # Check the given value isn't None
-        if is_none_like(vals):
-            continue
-
-        # Should only get here for valid combinations
-        fitted_filter[col] = vals
-
-    return fitted_filter
-
-
-def filter_by_segmentation(df: pd.DataFrame,
-                           df_filter: Dict[str, Any],
-                           fit: bool = False,
-                           **kwargs
-                           ) -> pd.DataFrame:
-    """
-    Filters a dataframe down to a given segmentation
-
-    Can handle flexible segmentation if fit is set to True - all unnecessary
-    columns will be removed, and any 'None like' filters will be removed. This
-    follows the convention of settings segmentation splits to None when it
-    is not needed.
->>>>>>> 83694d6f
-
-    Parameters
-    ----------
-    df:
-<<<<<<< HEAD
         pandas.DataFrame to write to call to_csv on
 
     out_path:
@@ -1710,7 +1635,80 @@
                       "Waiting for permission to write...\n")
                 waiting = True
             time.sleep(1)
-=======
+
+
+def fit_filter(df: pd.DataFrame,
+               df_filter: Dict[str, Any],
+               raise_error: bool = False
+               ) -> Dict[str, Any]:
+    """
+    Whittles down filter to only include relevant items
+
+    Any columns that do not exits in the dataframe will be removed from the
+    filter; optionally raises an error if a filter column is not in the given
+    dataframe. Furthermore, any items that are 'none like' as determined by
+    is_none_like() will also be removed.
+
+    Parameters
+    ----------
+    df:
+        The dataframe that the filter is to be applied to.
+
+    df_filter:
+        The filter dictionary in the format of {df_col_name: filter_values}
+
+    raise_error:
+        Whether to raise an error or not when a df_col_name does not exist in
+        the given dataframe.
+
+    Returns
+    -------
+    fitted_filter:
+        A filter with non-relevant (as defined in the function description)
+        items removed.
+    """
+    # Init
+    fitted_filter = dict()
+    df = df.copy()
+    df.columns = df.columns.astype(str)
+
+    # Check each item in the given filter
+    for col, vals in df_filter.items():
+
+        # Check the column exists
+        if col not in df.columns:
+            if raise_error:
+                raise KeyError("'%s' Column not found in given dataframe"
+                               % str(col))
+            else:
+                continue
+
+        # Check the given value isn't None
+        if is_none_like(vals):
+            continue
+
+        # Should only get here for valid combinations
+        fitted_filter[col] = vals
+
+    return fitted_filter
+
+
+def filter_by_segmentation(df: pd.DataFrame,
+                           df_filter: Dict[str, Any],
+                           fit: bool = False,
+                           **kwargs
+                           ) -> pd.DataFrame:
+    """
+    Filters a dataframe down to a given segmentation
+
+    Can handle flexible segmentation if fit is set to True - all unnecessary
+    columns will be removed, and any 'None like' filters will be removed. This
+    follows the convention of settings segmentation splits to None when it
+    is not needed.
+
+    Parameters
+    ----------
+    df:
         The dataframe that the filter is to be applied to.
 
     df_filter:
@@ -2123,4 +2121,3 @@
                 df.loc[mask, year].sum()
             )
     return df
->>>>>>> 83694d6f
