# -*- coding: utf-8 -*-
"""
Created on: Wed January 27 12:31:12 2021
Updated on:

Original author: Ben Taylor
Last update made by:
Other updates made by:

File purpose:
Running test runs of EFS
"""

import normits_demand as nd
from normits_demand import efs_constants as consts

from normits_demand.utils import exceptional_growth as eg


def main():
    verbose = False

    # Land Use imports
    land_use_drive = "Y:/"
    land_use_iteration = 'iter3b'

    # Running control
    integrate_dlog = False
    run_pop_emp_comparison = False

    run_base_efs = False
    recreate_productions = True
    recreate_attractions = True
    recreate_nhb_productions = True

    run_bespoke_zones = False
    ignore_bespoke_zones = True

<<<<<<< HEAD
    run_pa_to_od = False
    run_compile_od = False
    run_decompile_post_me = True
=======
    run_pa_to_od = True
    run_compile_mats = True
    run_decompile_post_me = False
>>>>>>> 2ddc691a
    run_future_year_compile_od = False

    # Controls matrix conversion
    output_years = consts.ALL_YEARS

    # Controls I/O
    scenario = consts.SC00_NTEM
    iter_num = '3g'
    import_home = "I:/"
    export_home = "F:/"
    model_name = consts.MODEL_NAME

    # ## RUN START ## #
    efs = nd.ExternalForecastSystem(
        iter_num=iter_num,
        model_name=model_name,
        integrate_dlog=integrate_dlog,
        run_pop_emp_comparison=run_pop_emp_comparison,
        scenario_name=scenario,
        import_home=import_home,
        export_home=export_home,
        land_use_drive=land_use_drive,
        land_use_iteration=land_use_iteration,
        verbose=verbose
    )

    print("-" * 40, "Running for %s" % model_name, "-" * 40)

    if run_base_efs:
        # Generates HB PA matrices
        efs.run(
            recreate_productions=recreate_productions,
            recreate_attractions=recreate_attractions,
            recreate_nhb_productions=recreate_nhb_productions,
            echo_distribution=verbose,
        )

    if run_bespoke_zones:
        # Convert to HB to OD
        efs.old_pa_to_od(
            years_needed=[2018],
            p_needed=consts.ALL_HB_P,
            use_bespoke_pa=False,
            overwrite_hb_tp_pa=True,
            overwrite_hb_tp_od=True,
            verbose=verbose
        )

        eg.adjust_bespoke_zones(
            consts.BESPOKE_ZONES_INPUT_FILE,
            efs.exports,
            efs.model_name,
            base_year=consts.BASE_YEAR_STR,
            recreate_donor=True,
            audit_path=efs.exports["audits"],
        )

    if run_pa_to_od:
        efs.pa_to_od(
            years_needed=output_years,
            use_bespoke_pa=(not ignore_bespoke_zones),
            verbose=verbose
        )

    if run_compile_mats:
        for year in output_years:
            efs.compile_matrices(year=year)

    if run_decompile_post_me:
        # Decompiles post-me base year matrices
        efs.decompile_post_me(
            overwrite_decompiled_matrices=True,
            overwrite_tour_proportions=True,
        )

    if run_future_year_compile_od:
        # Uses the generated tour proportions to compile Post-ME OD matrices
        # for future years
        efs.compile_future_year_od_matrices(
            overwrite_aggregated_pa=True,
            overwrite_future_year_od=True
        )


if __name__ == '__main__':
    main()<|MERGE_RESOLUTION|>--- conflicted
+++ resolved
@@ -36,15 +36,9 @@
     run_bespoke_zones = False
     ignore_bespoke_zones = True
 
-<<<<<<< HEAD
     run_pa_to_od = False
-    run_compile_od = False
+    run_compile_mats = False
     run_decompile_post_me = True
-=======
-    run_pa_to_od = True
-    run_compile_mats = True
-    run_decompile_post_me = False
->>>>>>> 2ddc691a
     run_future_year_compile_od = False
 
     # Controls matrix conversion
