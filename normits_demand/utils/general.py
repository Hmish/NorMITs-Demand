# -*- coding: utf-8 -*-
"""
Created on: Fri September 11 12:05:31 2020
Updated on:

Original author: Ben Taylor
Last update made by:
Other updates made by:

File purpose:
General utils for use in EFS.
TODO: After integrations with TMS, combine with old_tms.utils.py
  to create a general utils file
"""

import os
import re
import shutil
import random
import inspect
import operator


import pandas as pd
import numpy as np

from typing import Any
from typing import List
from typing import Dict
from typing import Tuple
from typing import Union
from typing import Iterable
from typing import Iterator

from pathlib import Path

from math import isclose

import functools
from tqdm import tqdm
from itertools import product
from collections import defaultdict

# Local imports
import normits_demand as nd
from normits_demand import constants as consts
from normits_demand import efs_constants as efs_consts

# Can call tms utils.py functions from here
from normits_demand.utils.utils import *

# TODO: Utils is getting big. Refactor into smaller, more specific modules


class NormitsDemandError(Exception):
    """
    Base Exception for all custom NorMITS demand errors
    """

    def __init__(self, message=None):
        self.message = message
        super().__init__(self.message)


class ExternalForecastSystemError(NormitsDemandError):
    """
    Base Exception for all custom EFS errors
    """
    def __init__(self, message=None):
        self.message = message
        super().__init__(self.message)


class InitialisationError(NormitsDemandError):
    """
    Exception for all errors that occur during normits_demand initialisation
    """
    def __init__(self, message=None):
        self.message = message
        super().__init__(self.message)


def get_seg_level_cols(seg_level: str,
                       keep_ca: bool = True,
                       keep_tp: bool = True,
                       ) -> List[str]:
    """
    Returns the column names used by the given segmentation

    Parameters
    ----------
    seg_level:
        The name of the segmentation level to get columns for

    keep_ca:
        Whether to keep ca segmentation in the return or not. If ca does not
        exist for seg_level, this arg is ignored.

    keep_tp:
        Whether to keep tp segmentation in the return or not. If tp does not
        exist for seg_level, this arg is ignored.


    Returns
    -------
    seg_cols:
        A list of columns names for the given seg_level
    """
    # Init
    seg_level = validate_seg_level(seg_level)
    seg_cols = efs_consts.SEG_LEVEL_COLS[seg_level]

    # Remove cols if asked to and they exist
    if not keep_ca:
        seg_cols = list_safe_remove(seg_cols, ['ca'])

    if not keep_tp:
        seg_cols = list_safe_remove(seg_cols, ['tp'])

    return seg_cols


def validate_seg_level(seg_level: str) -> str:
    """
    Tidies up seg_level and raises an exception if not a valid name

    Parameters
    ----------
    seg_level:
        The name of the segmentation level to validate

    Returns
    -------
    seg_level:
        seg_level with both strip and lower applied to remove any whitespace
        and make it all lowercase

    Raises
    -------
    ValueError:
        If seg_level is not a valid name for a level of segmentation
    """
    # Init
    seg_level = seg_level.strip().lower()

    if seg_level not in efs_consts.SEG_LEVELS:
        raise ValueError("%s is not a valid name for a level of segmentation"
                         % seg_level)
    return seg_level


def validate_zoning_system(zoning_system: str) -> str:
    """
    Tidies up zoning_system and raises an exception if not a valid name

    Parameters
    ----------
    zoning_system:
        The name of the zoning system to validate

    Returns
    -------
    zoning_system:
        zoning_system with both strip and lower applied to remove any
        whitespace and make it all lowercase

    Raises
    -------
    ValueError:
        If zoning_system is not a valid name for a zoning system
    """
    # Init
    zoning_system = zoning_system.strip().lower()

    if zoning_system not in efs_consts.ZONING_SYSTEMS:
        raise ValueError("%s is not a valid name for a zoning system"
                         % zoning_system)
    return zoning_system


def validate_scenario_name(scenario_name: str) -> str:
    """
    Tidies up zoning_system and raises an exception if not a valid name

    Parameters
    ----------
    scenario_name:
        The name of the scenario to validate

    Returns
    -------
    scenario_name:
        scenario_name with both strip and upper applied to remove any
        whitespace and make it all uppercase

    Raises
    -------
    ValueError:
        If scenario_name is not a valid name for a scenario
    """
    # Init
    scenario_name = scenario_name.strip().upper()

    if scenario_name not in efs_consts.SCENARIOS:
        raise ValueError("%s is not a valid name for a scenario."
                         % scenario_name)
    return scenario_name


def validate_model_name(model_name: str) -> str:
    """
    Tidies up model_name and raises an exception if not a valid name

    Parameters
    ----------
    model_name:
        The the model name to validate

    Returns
    -------
    model_name:
        model_name with both strip and lower applied to remove any
        whitespace and make it all lowercase

    Raises
    -------
    ValueError:
        If model_name is not a valid name for a model
    """
    # Init
    model_name = model_name.strip().lower()

    if model_name not in efs_consts.MODEL_NAMES:
        raise ValueError("%s is not a valid name for a model"
                         % model_name)
    return model_name


def validate_model_name_and_mode(model_name: str,
                                 m_needed: List[int] = efs_consts.MODES_NEEDED
                                 ) -> None:
    """
    Checks that the given modes are valid modes for the given model name

    Parameters
    ----------
    model_name:
        The the model name to validate

    m_needed:
        A list of the modes to validate against the model name

    Returns
    -------
        None
    
    Raises
    -------
    ValueError:
        If any of the modes in m_needed are not a valid mode for the given
        model_name
    """
    # Init
    model_name = validate_model_name(model_name)

    for mode in m_needed:
        if mode not in efs_consts.MODEL_MODES[model_name]:
            raise ValueError("%s is not a valid mode for model %s"
                             % (str(mode), model_name))


def validate_user_class(user_class: str) -> str:
    """
    Tidies up user_class and raises an exception if not a valid name

    Parameters
    ----------
    user_class:
        The name of the user class to validate

    Returns
    -------
    seg_level:
        user_class with both strip and lower applied to remove any whitespace
        and make it all lowercase

    Raises
    -------
    ValueError:
        If user_class is not a valid name for a level of segmentation
    """
    # Init
    user_class = user_class.strip().lower()

    if user_class not in efs_consts.USER_CLASSES:
        raise ValueError("%s is not a valid name for user class"
                         % user_class)
    return user_class


def validate_vdm_seg_params(seg_params: Dict[str, Any]) -> Dict[str, Any]:
    """
    Validates and cleans seg_params ready for a loop_generator

    Parameters
    ----------
    seg_params:
        Dictionary of vdm seg params to be cleaned.

    Returns
    -------
    valid_seg_params:
        cleaned version of the given seg_params. If a key did not exist that
        is needed, [None] is added as the value.
    """
    # Init
    seg_params = seg_params.copy()
    valid_segmentation = [
        'to_needed',
        'uc_needed',
        'm_needed',
        'ca_needed',
        'tp_needed'
    ]

    for seg in valid_segmentation:
        if seg_params.get(seg) is None:
            seg_params[seg] = [None]

    return seg_params


def print_w_toggle(*args, echo, **kwargs):
    """
    Small wrapper to only print when echo=True

    Parameters
    ----------
    *args:
        The text to print - can be passed in the same format as a usual
        print function

    echo:
        Whether to print the text or not

    **kwargs:
        Any other kwargs to pass directly to the print function call
    """
    if echo:
        print(*args, **kwargs)


def build_efs_io_paths(import_location: str,
                       export_location: str,
                       model_name: str,
                       iter_name: str,
                       scenario_name: str,
                       demand_dir_name: str = 'NorMITs Demand',
                       base_year: str = efs_consts.BASE_YEAR_STR,
                       land_use_iteration: str = None,
                       land_use_drive: str = None,
                       ) -> Tuple[dict, dict, dict]:
    """
    Builds three dictionaries of paths to the locations of all inputs and
    outputs for EFS

    Parameters
    ----------
    import_location:
        The directory the import directory exists - a dir named
        self.out_dir (NorMITs Demand) should exist here. Usually
        a drive name e.g. Y:/

    export_location:
        The directory to create the new output directory in - a dir named
        self.out_dir (NorMITs Demand) should exist here. Usually
        a drive name e.g. Y:/

    model_name:
        TfN model name in use e.g. norms or noham

    iter_name:
        The name of the iteration being run. Usually of the format iterx,
        where x is a number, e.g. iter3

    scenario_name:
        The name of the scenario use to produce outputs. This should be one
        of efs_consts.SCENARIOS

    demand_version:
        Version number of NorMITs Demand being run - this is used to generate
        the correct output path.

    demand_dir_name:
        The name used for the NorMITs Demand input/output directories.


    Returns
    -------
    imports:
        Dictionary of import paths with the following keys:
        imports, lookups, seed_dists, default

    efs_exports:
        Dictionary of export paths with the following keys:
        productions, attractions, pa, od, pa_24, od_24, sectors

    params:
        Dictionary of parameter export paths with the following keys:
        compile, tours
    """
    # TODO: Tidy up Y:/ drive imports/inputs folders after contract
    # BACKLOG: Update I/O paths to point to TMS as needed
    #  labels: demand merge
    # Init
    model_name = validate_model_name(model_name)

    # ## IMPORT PATHS ## #
    # Generate general import paths
    model_home = os.path.join(import_location, demand_dir_name)
    import_home = os.path.join(model_home, 'import')
    input_home = os.path.join(import_home, 'default')

    # Build the longer paths
    path = 'attractions/soc_2_digit_sic_%s.csv' % base_year
    soc_weights_path = os.path.join(import_home, path)

    # Build the zone translation dict
    zt_home = os.path.join(import_home, 'zone_translation')
    zone_translation = {
        'home': zt_home,
        'one_to_one': os.path.join(zt_home, 'one_to_one'),
        'weighted': os.path.join(zt_home, 'weighted'),
        'no_overlap': os.path.join(zt_home, 'no_overlap'),
        'msoa_str_int': os.path.join(zt_home, 'msoa_zones.csv'),
    }

    # BACKLOG: EFS Attraction model needs to make use of HB and NHB
    #  attraction weights. Currently only uses HB for both.
    #  labels: demand merge, EFS

    # Build model specific paths
    model_schema_home = os.path.join(import_home, model_name, 'model schema')
    model_param_home = os.path.join(import_home, model_name, 'params')
    model_tour_prop_home = os.path.join(import_home, model_name, 'post_me_tour_proportions')

    imports = {
        'home': import_home,
        'default_inputs': input_home,
        'zone_translation': zone_translation,
        'tp_splits': os.path.join(import_home, 'tp_splits'),
        'lookups': os.path.join(model_home, 'lookup'),
        'scenarios': os.path.join(import_home, 'scenarios'),
        'a_weights': os.path.join(import_home, 'attractions', 'hb_attraction_weights.csv'),
        'soc_weights': soc_weights_path,
        'ntem_control': os.path.join(import_home, 'ntem_constraints'),
        'model_schema': model_schema_home,
        'model_home': os.path.join(import_home, model_name),
        'internal_zones': os.path.join(model_schema_home, consts.INTERNAL_AREA % model_name),
        'external_zones': os.path.join(model_schema_home, consts.EXTERNAL_AREA % model_name),
        'param_home': model_param_home,
        'post_me_matrices': os.path.join(import_home, model_name, 'post_me'),
        'params': model_param_home,
        'post_me_factors': os.path.join(model_param_home, 'post_me_tms_decompile_factors.pkl'),
        'post_me_tours': model_tour_prop_home,
        'decomp_post_me': os.path.join(import_home, model_name, 'decompiled_post_me'),

    }

    # Add Land use import if we have an iteration
    if land_use_drive is not None and land_use_iteration is not None:
        land_use_home = os.path.join(
            land_use_drive,
            'NorMITs Land Use',
            land_use_iteration,
            'outputs',
        )
        land_use_fy = os.path.join(land_use_home, 'scenarios', scenario_name)

        imports['pop_by'] = os.path.join(land_use_home, consts.BASE_YEAR_POP_FNAME)
        imports['emp_by'] = os.path.join(land_use_home, consts.BASE_YEAR_EMP_FNAME)
        imports['land_use_fy_dir'] = land_use_fy

    # ## EXPORT PATHS ## #
    # Create home paths
    fname_parts = [
        export_location,
        demand_dir_name,
        model_name,
        "EFS",
        iter_name,
        scenario_name,
    ]
    export_home = os.path.join(*fname_parts)
    matrices_home = os.path.join(export_home, 'Matrices')
    post_me_home = os.path.join(matrices_home, 'Post-ME Matrices')

    # Create consistent filenames
    pa = 'PA Matrices'
    pa_24 = '24hr PA Matrices'
    vdm_pa_24 = '24hr VDM PA Matrices'
    od = 'OD Matrices'
    od_24 = '24hr OD Matrices'
    compiled = 'Compiled'
    aggregated = 'Aggregated'
    pa_24_bespoke = '24hr PA Matrices - Bespoke Zones'
    pcu = 'PCU'

    exports = {
        'home': export_home,
        'productions': os.path.join(export_home, 'Productions'),
        'attractions': os.path.join(export_home, 'Attractions'),
        'sectors': os.path.join(export_home, 'Sectors'),
        'audits': os.path.join(export_home, 'Audits'),
        'reports': os.path.join(export_home, 'Reports'),
        'dist_reports': os.path.join(export_home, 'Reports', 'Matrices'),

        # Pre-ME
        'pa': os.path.join(matrices_home, pa),
        'pa_24': os.path.join(matrices_home, pa_24),
        'vdm_pa_24': os.path.join(matrices_home, vdm_pa_24),
        'od': os.path.join(matrices_home, od),
        'od_24': os.path.join(matrices_home, od_24),

        'compiled_pa': os.path.join(matrices_home, ' '.join([compiled, pa])),
        'compiled_od': os.path.join(matrices_home, ' '.join([compiled, od])),
        'compiled_od_pcu': os.path.join(matrices_home, ' '.join([compiled, od, pcu])),

        'aggregated_pa_24': os.path.join(matrices_home, ' '.join([aggregated, pa_24])),
        'aggregated_od': os.path.join(matrices_home, ' '.join([aggregated, od])),
        'aggregated_pa': os.path.join(matrices_home, ' '.join([aggregated, pa])),

        'pa_24_bespoke': os.path.join(matrices_home, pa_24_bespoke)
    }

    for _, path in exports.items():
        create_folder(path, chDir=False)

    # Post-ME
    compiled_od_path = os.path.join(post_me_home, ' '.join([compiled, od]))
    post_me_exports = {
        'home': post_me_home,
        'cache': os.path.join(post_me_home, 'cache'),
        'pa': os.path.join(post_me_home, pa),
        'pa_24': os.path.join(post_me_home, pa_24),
        'vdm_pa_24': os.path.join(post_me_home, vdm_pa_24),
        'od': os.path.join(post_me_home, od),
        'od_24': os.path.join(post_me_home, od_24),
        'compiled_od': compiled_od_path,
        'model_output': os.path.join(compiled_od_path, ''.join(['from_', model_name]))
    }

    for _, path in post_me_exports.items():
        create_folder(path, chDir=False)

    # Combine into full export dict
    exports['post_me'] = post_me_exports

    # ## PARAMS OUT ## #
    param_home = os.path.join(export_home, 'Params')

    params = {
        'home': param_home,
        'compile': os.path.join(param_home, 'Compile Params'),
        'tours': os.path.join(param_home, 'Tour Proportions')
    }
    for _, path in params.items():
        create_folder(path, chDir=False)

    return imports, exports, params


def convert_msoa_naming(df: pd.DataFrame,
                        msoa_col_name: str,
                        msoa_path: str,
                        msoa_str_col: str = 'model_zone_code',
                        msoa_int_col: str = 'model_zone_id',
                        to: str = 'string'
                        ) -> pd.DataFrame:
    """
    Returns df with the msoa zoning given converted to either string or int
    names, as requested.

    Parameters
    ----------
    df:
        The dataframe to convert. Must have a column named as msoa_col_name

    msoa_col_name:
        The name of the column in df to convert.

    msoa_path:
        The full path to the file to use to do the conversion.

    msoa_str_col:
        The name of the column in msoa_path file which contains the string
        names for all msoa zones.

    msoa_int_col:
        The name of the column in msoa_path file which contains the integer
        ids for all msoa zones.

    to:
        The format to convert to. Supports either 'int' or 'string'.

    Returns
    -------
    converted_df:
        df, in the same order, but the msoa_col_name has been converted to the
        desired format.
    """
    # Init
    column_order = list(df)
    to = to.strip().lower()

    # Validate
    if msoa_col_name not in df:
        raise KeyError("Column '%s' not in given dataframe to convert."
                       % msoa_col_name)

    # Rename everything to make sure there are no clashes
    df = df.rename(columns={msoa_col_name: 'df_msoa'})

    # Read in MSOA conversion file
    msoa_zones = pd.read_csv(msoa_path).rename(
        columns={
            msoa_str_col: 'msoa_string',
            msoa_int_col: 'msoa_int'
        }
    )

    if to == 'string' or to == 'str':
        merge_col = 'msoa_int'
        keep_col = 'msoa_string'
    elif to == 'integer' or to == 'int':
        merge_col = 'msoa_string'
        keep_col = 'msoa_int'
    else:
        raise ValueError("Invalid value received. Do not know how to convert "
                         "to '%s'" % str(to))

    # Convert MSOA strings to id numbers
    df = pd.merge(df,
                  msoa_zones,
                  left_on='df_msoa',
                  right_on=merge_col)

    # Drop unneeded columns and rename
    df = df.drop(columns=['df_msoa', merge_col])
    df = df.rename(columns={keep_col: msoa_col_name})

    return df.reindex(column_order, axis='columns')



def copy_and_rename(src: str, dst: str) -> None:
    """
    Makes a copy of the src file and saves it at dst with the new filename.

    If no filename is given for dst, then the file will be copied over with
    the same name as used in src.

    Parameters
    ----------
    src:
        Path to the file to be copied.

    dst:
        Path to the new save location.

    Returns
    -------
    None
    """
    if not os.path.exists(src):
        raise IOError("Source file does not exist.\n %s" % src)

    if not os.path.isfile(src):
        raise IOError("The given src file is not a file. Cannot handle "
                      "directories.")

    # If no filename given, don't need to rename - just use src filename
    if '.' not in os.path.basename(dst):
        # Copy over with same filename
        shutil.copy(src, dst)
        return

    # Split paths
    src_head, src_tail = os.path.split(src)
    dst_head, dst_tail = os.path.split(dst)

    # Avoid case where src and dist is same locations
    if dst_head == src_head:
        shutil.copy(src, dst)
        return

    # Copy then rename
    shutil.copy(src, dst_head)
    shutil.move(os.path.join(dst_head, src_tail), dst)


def add_fname_suffix(fname: str, suffix: str):
    """
    Adds suffix to fname - in front of the file type extension

    Parameters
    ----------
    fname:
        The fname to be added to - must have a file type extension
        e.g. .csv
    suffix:
        The string to add between the end of the fname and the file
        type extension

    Returns
    -------
    new_fname:
        fname with suffix added

    """
    f_type = '.' + fname.split('.')[-1]
    new_fname = '.'.join(fname.split('.')[:-1])
    new_fname += suffix + f_type
    return new_fname


def safe_read_csv(file_path: str,
                  print_time: bool = False,
                  **kwargs
                  ) -> pd.DataFrame:
    """
    Reads in the file and performs some simple file checks

    Parameters
    ----------
    file_path:
        Path to the file to read in

    print_time:
        Whether to print out some info on how long the file read has taken

    kwargs:
        ANy kwargs to pass onto pandas.read_csv()

    Returns
    -------
    dataframe:
        The data from file_path
    """
    # Init
    if kwargs is None:
        kwargs = dict()

    # TODO: Add any more error checks here
    # Check file exists
    if not os.path.exists(file_path):
        raise IOError("No file exists at %s" % file_path)

    # Just return the file
    if not print_time:
        return pd.read_csv(file_path, **kwargs)

    # Print out some timing info while reading
    start = time.perf_counter()
    print('\tReading "%s"' % file_path, end="")
    df = pd.read_csv(file_path, **kwargs)
    print(" - Done in %fs" % (time.perf_counter() - start))
    return df


def is_none_like(o) -> bool:
    """
    Checks if o is none-like

    Parameters
    ----------
    o:
        Object to check

    Returns
    -------
    bool:
        True if o is none-like else False
    """
    if o is None:
        return True

    if isinstance(o, str):
        if o.lower().strip() == 'none':
            return True

    if isinstance(o, list):
        return all([is_none_like(x) for x in o])

    return False


def get_vdm_dist_name(trip_origin: str,
                      matrix_format: str,
                      year: Union[int, str],
                      user_class: str,
                      mode: Union[int, str],
                      ca: int = None,
                      tp: Union[int, str] = None,
                      csv: bool = False,
                      suffix: str = None
                      ) -> str:
    """
    Wrapper around get_compiled_matrix_name to deal with different ca naming
    """
    compiled_name = get_compiled_matrix_name(
        matrix_format,
        user_class,
        str(year),
        trip_origin=trip_origin,
        mode=str(mode),
        ca=ca,
        tp=str(tp),
        csv=csv,
        suffix=suffix
    )

    # Need to switch over ca naming
    if ca is not None:
        if 'nca' in compiled_name:
            compiled_name = compiled_name.replace('nca', 'ca1')
        elif 'ca' in compiled_name:
            compiled_name = compiled_name.replace('ca', 'ca2')
        else:
            raise ValueError("Couldn't find ca/nca in name returned from "
                             "get_compiled_matrix_name(). This shouldn't be "
                             "able to happen!")

    return compiled_name


def get_dist_name(trip_origin: str,
                  matrix_format: str,
                  year: str = None,
                  purpose: str = None,
                  mode: str = None,
                  segment: str = None,
                  car_availability: str = None,
                  tp: str = None,
                  csv: bool = False,
                  compressed: bool = False,
                  suffix: str = None,
                  ) -> str:
    """
    Generates the distribution name
    """
    # Generate the base name
    name_parts = [
        trip_origin,
        matrix_format,
    ]

    # Optionally add the extra segmentation
    if not is_none_like(year):
        name_parts += ["yr" + year]

    if not is_none_like(purpose):
        name_parts += ["p" + purpose]

    if not is_none_like(mode):
        name_parts += ["m" + mode]

    if not is_none_like(segment) and not is_none_like(purpose):
        seg_name = "soc" if int(purpose) in efs_consts.SOC_P else "ns"
        name_parts += [seg_name + segment]

    if not is_none_like(car_availability):
        name_parts += ["ca" + car_availability]

    if not is_none_like(tp):
        name_parts += ["tp" + tp]

    # Create name string
    final_name = '_'.join(name_parts)

    # Optionally add a custom f_type suffix
    if suffix is not None:
        final_name += suffix

    # Optionally add on the csv if needed
    if csv:
        final_name += '.csv'
    elif compressed:
        final_name += consts.COMPRESSION_SUFFIX

    return final_name


def calib_params_to_dist_name(trip_origin: str,
                              matrix_format: str,
                              calib_params: Dict[str, int],
                              csv: bool = False,
                              compressed: bool = False,
                              suffix: str = None,
                              ) -> str:
    """
    Wrapper for get_distribution_name() using calib params
    """
    segment_str = 'soc' if calib_params['p'] in efs_consts.SOC_P else 'ns'

    return get_dist_name(
        trip_origin=trip_origin,
        matrix_format=matrix_format,
        year=str(calib_params.get('yr')),
        purpose=str(calib_params.get('p')),
        mode=str(calib_params.get('m')),
        segment=str(calib_params.get(segment_str)),
        car_availability=str(calib_params.get('ca')),
        tp=str(calib_params.get('tp')),
        csv=csv,
        compressed=compressed,
        suffix=suffix,
    )


def get_dist_name_parts(dist_name: str) -> List[str]:
    """
    Splits a full dist name into its individual components


    Parameters
    ----------
    dist_name:
        The dist name to parse

    Returns
    -------
    name_parts:
        dist_name split into parts. Returns in the following order:
        [trip_origin, matrix_format, year, purpose, mode, segment, ca, tp]
    """
    if dist_name[-4:] == '.csv':
        dist_name = dist_name[:-4]

    name_parts = dist_name.split('_')

    # TODO: Can this be done smarter?
    return [
        name_parts[0],
        name_parts[1],
        name_parts[2][-4:],
        name_parts[3][-1:],
        name_parts[4][-1:],
        name_parts[5][-1:],
        name_parts[6][-1:],
        name_parts[7][-1:],
    ]


def get_seg_level_dist_name(seg_level: str,
                            seg_values: Dict[str, Any],
                            matrix_format: str,
                            year: Union[str, int],
                            trip_origin: str = None,
                            csv: bool = False,
                            suffix: str = None
                            ) -> str:
    """
    Generates the distribution name, regardless of segmentation level

    Parameters
    ----------
    seg_level:
        The level of segmentation of the tour proportions to convert. This
        should be one of the values in efs_constants.SEG_LEVELS.

    seg_values:
        A dictionary of {seg_name: value} for the segmentation level chosen.

    matrix_format:
        The format of the matrix. Usually 'pa', 'od', 'od_from', or 'od_to'.

    year:
        The year of the matrix.

    trip_origin:
        Usually 'hb or 'nhb'

    csv:
        Whether to add .csv on the end of the file or not

    suffix:
        Any additional suffix to add to the end of the filename. This comes
        before .csv if csv=True.

    Returns
    -------
    dist_name:
        The generated distribution name
    """
    # Init
    seg_level = validate_seg_level(seg_level)

    if seg_level == 'vdm':
        return get_vdm_dist_name(
            trip_origin=seg_values.get('to'),
            matrix_format=matrix_format,
            year=str(year),
            user_class=seg_values.get('uc'),
            mode=seg_values.get('m'),
            ca=seg_values.get('ca'),
            tp=seg_values.get('tp'),
            csv=csv,
            suffix=suffix
        )

    else:
        raise ValueError("'%s' is a valid seg_level, however, we do not have "
                         "a way of dealing with it right not. You should "
                         "write it!" % seg_level)


def generate_calib_params(year: str = None,
                          purpose: int = None,
                          mode: int = None,
                          segment: int = None,
                          ca: int = None,
                          tp: int = None
                          ) -> dict:
    """
    Returns a TMS style calib_params dict
    """
    # Purpose needs to be set if segment is
    if segment is not None and purpose is None:
        raise ValueError("If segment is set, purpose needs to be set too, "
                         "otherwise segment text cannot be determined.")
    # Init
    segment_str = 'soc' if purpose in efs_consts.SOC_P else 'ns'

    keys = ['yr', 'p', 'm', segment_str, 'ca', 'tp']
    vals = [year, purpose, mode, segment, ca, tp]

    # Add params to dict if they are not None
    return {k: v for k, v in zip(keys, vals) if v is not None}


def create_vdm_seg_values(trip_origin: str = None,
                          user_class: str = None,
                          mode: int = None,
                          ca: int = None,
                          tp: int = None,
                          ) -> Dict[str, Union[str, int]]:
    """
    Returns a TMS style calib_params dict, but for vdm segmentation
    """
    keys = ['to', 'uc', 'm', 'ca', 'tp']
    vals = [trip_origin, user_class, mode, ca, tp]

    # Add params to dict if they are not None
    return {k: v for k, v in zip(keys, vals) if v is not None}


def starts_with(s: str, x: str) -> bool:
    """
    Boolean test to see if string s starts with string x or not.

    Parameters
    ----------
    s:
        The string to test

    x:
        The string to search for

    Returns
    -------
    Bool:
        True if s starts with x, else False.
    """
    search_string = '^' + x
    return re.search(search_string, s) is not None


def post_me_fname_to_calib_params(fname: str,
                                  get_user_class: bool = True,
                                  force_year: int = None
                                  ) -> Dict[str, str]:
    """
    Convert the filename into a calib_params dict, with the following keys
    (if they exist in the filename):
    yr, p, m, soc/ns, ca, tp
    """
    # Init
    calib_params = {}

    # Might need to save or recreate this filename

    # Assume year starts in 20/21
    loc = re.search('2[0-1][0-9]+', fname)
    if loc is not None:
        calib_params['yr'] = int(fname[loc.start():loc.end()])

    # Force the year if we need to
    if force_year is not None and 'yr' not in calib_params.keys():
        calib_params['yr'] = force_year

    # Mode.
    loc = re.search('_m[0-9]+', fname)
    if loc is not None:
        calib_params['m'] = int(fname[loc.start() + 2:loc.end()])
    elif re.search('_Hwy', fname) is not None:
        calib_params['m'] = 3
    else:
        # What is the code for rail?
        Warning("Cannot find a mode in filename. It might be rail, but I "
                "don't know what to search for at the moment.\n"
                "File name: '%s'" % fname)

    # tp
    loc = re.search('_TS[0-9]+', fname)
    loc2 = re.search('_tp[0-9]+', fname)
    if loc is not None:
        calib_params['tp'] = int(fname[loc.start() + 3:loc.end()])
    elif loc2 is not None:
        calib_params['tp'] = int(fname[loc2.start() + 3:loc2.end()])

    # User Class
    if get_user_class:
        if re.search('_commute', fname) is not None:
            calib_params['user_class'] = 'commute'
        elif re.search('_business', fname) is not None:
            calib_params['user_class'] = 'business'
        elif re.search('_other', fname) is not None:
            calib_params['user_class'] = 'other'
        else:
            raise ValueError("Cannot find the user class in filename: %s" %
                             str(fname))

    return calib_params


def fname_to_calib_params(fname: str,
                          get_trip_origin: bool = False,
                          get_matrix_format: bool = False,
                          get_user_class: bool = False,
                          force_ca_exists: bool = False,
                          ) -> Dict[str, Union[str, int]]:
    """
    Convert the filename into a calib_params dict, with the following keys
    (if they exist in the filename):
    yr, p, m, soc/ns, ca, tp
    """
    # Init
    calib_params = dict()

    # Search for each param in fname - store if found
    # year
    loc = re.search('_yr[0-9]+', fname)
    if loc is not None:
        calib_params['yr'] = int(fname[loc.start() + 3:loc.end()])

    # purpose
    loc = re.search('_p[0-9]+', fname)
    if loc is not None:
        calib_params['p'] = int(fname[loc.start() + 2:loc.end()])

    # mode
    loc = re.search('_m[0-9]+', fname)
    if loc is not None:
        calib_params['m'] = int(fname[loc.start() + 2:loc.end()])

    # soc
    loc = re.search('_soc[0-9]+', fname)
    if loc is not None:
        calib_params['soc'] = int(fname[loc.start() + 4:loc.end()])

    # ns
    loc = re.search('_ns[0-9]+', fname)
    if loc is not None:
        calib_params['ns'] = int(fname[loc.start() + 3:loc.end()])

    # ca
    loc = re.search('_ca[0-9]+', fname)
    if loc is not None:
        calib_params['ca'] = int(fname[loc.start() + 3:loc.end()])
    elif re.search('_nca', fname) is not None:
        calib_params['ca'] = 1
    elif re.search('_ca', fname) is not None:
        calib_params['ca'] = 2

    if force_ca_exists:
        if 'ca' not in calib_params:
            calib_params['ca'] = None

    # tp
    loc = re.search('_tp[0-9]+', fname)
    if loc is not None:
        calib_params['tp'] = int(fname[loc.start() + 3:loc.end()])

    # Optionally search for extra params
    if get_trip_origin:
        if re.search('^hb_', fname) is not None:
            calib_params['trip_origin'] = 'hb'
        elif re.search('^nhb_', fname) is not None:
            calib_params['trip_origin'] = 'nhb'
        else:
            raise ValueError("Cannot find the trip origin in filename: %s" %
                             str(fname))

    if get_matrix_format:
        if re.search('od_from_', fname) is not None:
            calib_params['matrix_format'] = 'od_from'
        elif re.search('od_to_', fname) is not None:
            calib_params['matrix_format'] = 'od_to'
        elif re.search('od_', fname) is not None:
            calib_params['matrix_format'] = 'od'
        elif re.search('pa_', fname) is not None:
            calib_params['matrix_format'] = 'pa'
        else:
            raise ValueError("Cannot find the matrix format in filename: %s" %
                             str(fname))

    if get_user_class:
        if re.search('commute_', fname) is not None:
            calib_params['user_class'] = 'commute'
        elif re.search('business_', fname) is not None:
            calib_params['user_class'] = 'business'
        elif re.search('other_', fname) is not None:
            calib_params['user_class'] = 'other'
        else:
            raise ValueError("Cannot find the user class in filename: %s" %
                             str(fname))

    return calib_params


def get_segmentation_mask(df: pd.DataFrame,
                          col_vals: dict,
                          ignore_missing_cols=False
                          ) -> pd.Series:
    """
    Creates a mask on df, optionally skipping non-existent columns

    Parameters
    ----------
    df:
        The dataframe to make the mask from.

    col_vals:
        A dictionary of column names to wanted values.

    ignore_missing_cols:
        If True, and error will not be raised when a given column in
        col_val does not exist.

    Returns
    -------
    segmentation_mask:
        A pandas.Series of boolean values
    """
    # Init Mask
    mask = pd.Series([True] * len(df))

    # Narrow down mask
    for col, val in col_vals.items():
        # Make sure column exists
        if col not in df.columns:
            if ignore_missing_cols:
                continue
            else:
                raise KeyError("'%s' does not exist in DataFrame."
                               % str(col))

        mask &= (df[col] == val)

    return mask


def expand_distribution(dist: pd.DataFrame,
                        year: str,
                        purpose: str,
                        mode: str,
                        segment: str = None,
                        car_availability: str = None,
                        id_vars='p_zone',
                        var_name='a_zone',
                        value_name='trips',
                        year_col: str = 'yr',
                        purpose_col: str = 'p',
                        mode_col: str = 'm',
                        soc_col: str = 'soc',
                        ns_col: str = 'ns',
                        ca_col: str = 'ca',
                        int_conversion: bool = True
                        ) -> pd.DataFrame:
    """
    Returns a converted distribution  - converted from wide to long
    format, adding in a column for each segmentation

    WARNING: This only works with a single id_vars
    """
    dist = dist.copy()

    # Convert from wide to long
    # This way we can avoid the name of the first col
    dist = dist.melt(
        id_vars=dist.columns[:1],
        var_name=var_name,
        value_name=value_name
    )
    id_vars = id_vars[0] if isinstance(id_vars, list) else id_vars
    dist.columns.values[0] = id_vars

    # Convert the melted cols to ints
    # This prevents string/int clashes later
    if int_conversion:
        dist[id_vars] = dist[id_vars].astype(int)
        dist[var_name] = dist[var_name].astype(int)

    # Add new columns
    dist[purpose_col] = purpose
    dist[mode_col] = mode

    # Optionally add other columns
    if not is_none_like(year):
        dist[year_col] = year

    if not is_none_like(car_availability):
        dist[ca_col] = car_availability

    if not is_none_like(segment):
        if purpose in efs_consts.SOC_P:
            dist[soc_col] = segment
            dist[ns_col] = 'none'
        elif purpose in efs_consts.NS_P:
            dist[soc_col] = 'none'
            dist[ns_col] = segment
        else:
            raise ValueError(
                "%s is not a valid HB or NHB purpose" % str(purpose)
            )

    return dist


def ensure_segmentation(df: pd.DataFrame,
                        p_needed: List[int] = None,
                        m_needed: List[int] = None,
                        soc_needed: List[int] = None,
                        ns_needed: List[int] = None,
                        ca_needed: List[int] = None,
                        tp_needed: List[int] = None,
                        p_col: str = 'p',
                        m_col: str = 'm',
                        soc_col: str = 'soc',
                        ns_col: str = 'ns',
                        ca_col: str = 'ca',
                        tp_col: str = 'tp',
                        ignore_ns: bool = False,
                        ignore_ca: bool = False
                        ) -> pd.DataFrame:
    """
    Ensures the required segmentation exists in the given dataframe

    Check is carried out by ensuring a column exists in the dataframe if the
    list of inputs for that segmentation is not None, or only contains one
    item. This function will also try to make sure the columns are in the
    correct data types, and will return a copy of the given df after
    conversion.

    Parameters
    ----------
    df:
        The dataframe to ensure the segmentation exists in.

    p_needed:
        A list of the purposes to segment by, or None if no segmentation
        required by purpose.

    m_needed:
        A list of the modes to segment by, or None if no segmentation
        required by mode.

    soc_needed:
        A list of soc categories to segment by, or None if no segmentation
        required by soc.

    ns_needed:
        A list of ns categories to segment by, or None if no segmentation
        required by ns

    ca_needed:
        A list of ca categories to segment by, or None if no segmentation
        required by car availability

    tp_needed:
        A list of time periods to segment by, or None if no segmentation
        required by time period.

    p_col:
        The name of the column containing purpose data.
    
    m_col:
        The name of the column containing mode data.
    
    soc_col:
        The name of the column containing soc data.

    ns_col:
        The name of the column containing ns data.

    ca_col:
        The name of the column containing car availability data.

    tp_col:
        The name of the column containing time period data.

    ignore_ns:
        If True, the ns segmentation will not be checked regardless of the
        value of ns_needed. This is useful when checking the segmentation of
        attractions which never have ns segmentation.

    ignore_ca:
        If True, the car availability segmentation will not be checked
        regardless of the value of ca_needed. This is useful when checking the
        segmentation of attractions which do not have ca segmentation.

    Returns
    -------
    converted_df:
        The given df with some data type conversions applied to make sure
        columns are using the correct data types.

    Raises
    ------
    NormitsDemandError:
        If the arguments given determine that a segmenation should exist, but
        no segmentation can be found in df.
    """
    # Init
    col_data_dict = {
        p_col: p_needed,
        m_col: m_needed,
        soc_col: soc_needed,
        ns_col: ns_needed,
        ca_col: ca_needed,
        tp_col: tp_needed
    }

    # Remove what we're ignoring
    if ignore_ns:
        del col_data_dict[ns_col]

    if ignore_ca:
        del col_data_dict[ca_col]

    # Sanitise the df. Make sure column names are strings and soc/ns are
    # strings
    df.columns = df.columns.astype(str)

    if soc_col in list(df):
        df[soc_col] = df[soc_col].astype(str)

    if ns_col in list(df):
        df[ns_col] = df[ns_col].astype(str)

    # Build a list of the columns we need to check for
    check_cols = list()
    for col, seg in col_data_dict.items():
        if seg is None or len(seg) <= 1:
            continue

        check_cols.append(col)

    if len(check_cols) == 0:
        raise NormitsDemandError(
            "There doesn't seem to be any segmentation we need to check for."
            "Please make sure the segmentation parameters given are not None, "
            "and longer than 1 item."
        )

    # Check all the columns exist
    for col in check_cols:
        if col not in list(df):
            raise KeyError(
                "No column exists in the given dataframe for %s segmentation."
                % col
            )
        
    return df


def vdm_segment_loop_generator(to_list: Iterable[str],
                               uc_list: Iterable[str],
                               m_list: Iterable[int],
                               ca_list: Iterable[int],
                               tp_list: Iterable[int] = None,
                               ) -> (Union[Iterator[Tuple[str, str, int, int, int]],
                                           Iterator[Tuple[str, str, int, int]]]):
    """
    Simple generator to avoid the need for so many nested loops
    """

    for trip_origin, user_class in product(to_list, uc_list):
        # Not a valid segmentation - skip it
        if trip_origin == 'nhb' and user_class == 'commute':
            continue

        for mode, ca in product(m_list, ca_list):
            if tp_list is None:
                yield (
                    trip_origin,
                    user_class,
                    mode,
                    ca,
                )
            else:
                for time_period in tp_list:
                    yield(
                        trip_origin,
                        user_class,
                        mode,
                        ca,
                        time_period
                    )


def segmentation_loop_generator(p_list: Iterable[int],
                                m_list: Iterable[int],
                                soc_list: Iterable[int],
                                ns_list: Iterable[int],
                                ca_list: Iterable[int],
                                tp_list: Iterable[int] = None
                                ) -> (Union[Iterator[Tuple[int, int, int, int, int]],
                                            Iterator[Tuple[int, int, int, int]]]):
    """
    Simple generator to avoid the need for so many nested loops
    """
    for purpose in p_list:
        if purpose in efs_consts.SOC_P:
            required_segments = soc_list
        elif purpose in efs_consts.NS_P:
            required_segments = ns_list
        else:
            raise ValueError("'%s' does not seem to be a valid soc or ns "
                             "purpose." % str(purpose))
        for mode in m_list:
            for segment in required_segments:
                for car_availability in ca_list:
                    if tp_list is None:
                        yield (
                            purpose,
                            mode,
                            segment,
                            car_availability
                        )
                    else:
                        for tp in tp_list:
                            yield (
                                purpose,
                                mode,
                                segment,
                                car_availability,
                                tp
                            )


def cp_segmentation_loop_generator(p_list: Iterable[int],
                                   m_list: Iterable[int],
                                   soc_list: Iterable[int] = None,
                                   ns_list: Iterable[int] = None,
                                   ca_list: Iterable[int] = None,
                                   tp_list: Iterable[int] = None
                                   ) -> Iterator[Dict[str, int]]:
    """
    Wrapper for segmentation_loop_generator() to return TMS style
    calib params instead of a number of integer
    """
    # Init
    soc_list = [None] if soc_list is None else soc_list
    ns_list = [None] if ns_list is None else ns_list
    ca_list = [None] if ca_list is None else ca_list
    tp_list = [None] if tp_list is None else tp_list

    loop_generator = segmentation_loop_generator(
        p_list=p_list,
        m_list=m_list,
        soc_list=soc_list,
        ns_list=ns_list,
        ca_list=ca_list,
        tp_list=tp_list
    )

    for p, m, seg, ca, tp in loop_generator:
        yield generate_calib_params(
            purpose=p,
            mode=m,
            segment=seg,
            ca=ca,
            tp=tp
        )


def segment_loop_generator(seg_dict: Dict[str, List[Any]],
                           ) -> Iterator[Dict[str, Any]]:
    """
    Yields seg_values dictionary for all unique combinations of seg_dict

    Parameters
    ----------
    seg_dict:
        Dictionary of {seg_names: [seg_vals]}. All possible combinations of
        seg_values will be iterated through

    Returns
    -------
    seg_values:
        A dictionary of {seg_name: seg_value}
    """
    # Separate keys and values
    keys, vals = zip(*seg_dict.items())

    for unq_seg in product(*vals):
        yield {keys[i]: unq_seg[i] for i in range(len(keys))}


def build_seg_params(seg_level: str,
                     df: pd.DataFrame,
                     raise_error: bool = False
                     ) -> Dict[str, Any]:
    """
    Builds a dictionary of seg_params from df for seg_level

    Parameters
    ----------
    seg_level:
        The level of segmentation of the tour proportions to convert. This
        should be one of the values in efs_constants.SEG_LEVELS.

    df:
        The dataframe to pull the unique segments from and build the seg_params

    raise_error:
        Whether to raise an error or not when a segmentation does not exist in
        df.

    Returns
    -------
    seg_params:
        A dictionary of {kwarg: values} for the segmentation level chosen. See...
        Need to Create reference for how seg_params work
    """
    # Init
    seg_level = validate_seg_level(seg_level)

    # Choose the segments to look for
    if seg_level == 'tfn':
        segments = ['p', 'm', 'soc', 'ns', 'ca']
    else:
        raise ValueError(
            "Cannot determine the unique segments for seg_level '%s', we don't "
            "have a branch for it!" % str(seg_level)
        )

    # Get the unique values for each segment
    unq_segs = dict()
    for segment in segments:
        if segment not in df and raise_error:
            raise KeyError(
                "Segment '%s' does not exist in df" % segment
            )

        # Ignore none-like splits
        unique = df[segment].unique().tolist()
        unique = [x for x in unique if not is_none_like(x)]
        unq_segs[segment] = unique

    # Build the seg_params
    if seg_level == 'tfn':
        seg_params = {
            'p_needed': unq_segs.get('p', None),
            'm_needed': unq_segs.get('m', None),
            'soc_needed': unq_segs.get('soc', None),
            'ns_needed': unq_segs.get('ns', None),
            'ca_needed': unq_segs.get('ca', None),
        }
    else:
        raise ValueError(
            "Cannot determine the unique segments for seg_level '%s', we don't "
            "have a branch for it!" % str(seg_level)
        )

    return seg_params


def seg_level_loop_length(seg_level: str,
                          seg_params: Dict[str, Any],
                          ) -> int:
    """
    Returns the length of the generator that would be created if
    seg_level_loop_generator() was called with the same arguments

    Parameters
    ----------
    seg_level:
        The level of segmentation of the tour proportions to convert. This
        should be one of the values in efs_constants.SEG_LEVELS.

    seg_params:
        A dictionary of kwarg: values for the segmentation level chosen. See...
        Need to Create reference for how seg_params work

    Yields
    -------
    generator_length:
        The total number of items that will be yielded from
        seg_level_loop_generator() when called with the same arguments
    """
    return len(list(seg_level_loop_generator(seg_level, seg_params)))


def seg_level_loop_generator(seg_level: str,
                             seg_params: Dict[str, Any],
                             ) -> Iterator[Dict[str, Union[int, str]]]:
    """
    Yields seg_values dictionary for the seg_level given

    Parameters
    ----------
    seg_level:
        The level of segmentation of the tour proportions to convert. This
        should be one of the values in efs_constants.SEG_LEVELS.

    seg_params:
        A dictionary of kwarg: values for the segmentation level chosen. See...
        Need to Create reference for how seg_params work

    Yields
    -------
    seg_values:
        A dictionary of {seg_name: seg_value}
    """
    # Init
    seg_level = validate_seg_level(seg_level)

    if seg_level == 'vdm':
        seg_params = validate_vdm_seg_params(seg_params)

        loop_generator = vdm_segment_loop_generator(
            to_list=seg_params.get('to_needed', [None]),
            uc_list=seg_params.get('uc_needed', [None]),
            m_list=seg_params.get('m_needed', [None]),
            ca_list=seg_params.get('ca_needed', [None]),
            tp_list=seg_params.get('tp_needed', [None]),
        )

        # Convert to dict
        for to, uc, m, ca, tp in loop_generator:
            yield create_vdm_seg_values(
                trip_origin=to,
                user_class=uc,
                mode=m,
                ca=ca,
                tp=tp
            )

    if seg_level == 'tfn':
        loop_gen = cp_segmentation_loop_generator(
            p_list=seg_params.get('p_needed', [None]),
            m_list=seg_params.get('m_needed', [None]),
            soc_list=seg_params.get('soc_needed', [None]),
            ns_list=seg_params.get('ns_needed', [None]),
            ca_list=seg_params.get('ca_needed', [None]),
            tp_list=seg_params.get('tp_needed', [None]),
        )

        for seg_params in loop_gen:
            yield seg_params

    else:
        raise ValueError("'%s' is a valid seg_level, however, we do not have "
                         "a way of dealing with it right not. You should "
                         "write it!" % seg_level)


def segmentation_order(segmentation_lst: List[str]) -> List[str]:
    """
    Returns the segmentation_lst in its hierarchical order for segmentation.

    Any non-segmentation keys will be appended onto the end of the list

    Parameters
    ----------
    segmentation_lst:
        A list of segmentation keys. See efs_consts.SEGMENTATION_ORDER for a list
        of valid values

    Returns
    -------
    list:
        segmentation_lst in its expected order. This is the
        same order as filenames etc.
    """
    # Init
    seg_order = efs_consts.SEGMENTATION_ORDER.copy()

    # Order the segmentation keys, stick non seg back on the end
    non_seg_vals = [x for x in segmentation_lst if x not in seg_order]
    ordered_seg_vals = [x for x in seg_order if x in segmentation_lst]
    return ordered_seg_vals + non_seg_vals


def sort_vector_cols(vector: pd.DataFrame,
                     zone_col: str = None,
                     in_place: bool = False,
                     ) -> pd.DataFrame:
    """
    Re-orders the columns if vector to be in the correct segmentation order

    The zone column will be placed first, and any other non-segment columns
    are appended to the end of the order.

    Parameters
    ----------
    vector:
        The vector to re-order the columns of

    zone_col:
        The name of the column containing the zone_id data. If not given,
        it will be inferred by looking for the first column containing
        "zone_id".

    in_place:
        Whether to re-order in place or return a copy of the given dataframe.

    Returns
    -------
    reindexed_vector:
        The given vector re-indexed to to be in the correct segmentation order,
        as defined by efs_consts.SEGMENTATION_ORDER.
    """
    # init
    columns = list(vector)

    if not in_place:
        vector = vector.copy()

    # Infer the zone col if not given
    if zone_col is None:
        zone_col_candidates = [x for x in columns if '_zone_id' in x]
        if zone_col_candidates == list():
            raise ValueError(
                "No zone_col argument was given. Tried to infer which "
                "column to use, but there were not columns containing "
                "'zone_col'."
            )
        zone_col = zone_col_candidates[0]

    # Build a list of the final output order
    col_order = segmentation_order(list_safe_remove(columns, [zone_col]))
    col_order = [zone_col] + col_order

    # Reindex and return
    return vector.reindex(columns=col_order)


def seg_dict_key_order(segmentation_dict: Dict[str, Any]) -> List[str]:
    """
    Returns the keys of segmentation_dict in their hierarchical order

    Parameters
    ----------
    segmentation_dict:
        A dictionary of segmentation keys and their values. AKA Calib_params

    Returns
    -------
    list:
        A list of segmentation_dict keys in their expected order. This is the
        same order as filenames etc.
    """
    return segmentation_order(list(segmentation_dict.keys()))


def long_to_wide_out(df: pd.DataFrame,
                     v_heading: str,
                     h_heading: str,
                     values: str,
                     out_path: str,
                     unq_zones: List[str] = None,
                     round_dp: int = 12,
                     ) -> None:
    """
    Converts a long format pd.Dataframe, converts it to long and writes
    as a csv to out_path

    Parameters
    ----------
    df:
        The dataframe to convert and output

    v_heading:
        Column name of df to be the vertical heading.

    h_heading:
        Column name of df to be the horizontal heading.

    values:
        Column name of df to be the values.

    out_path:
        Where to write the converted matrix.

    unq_zones:
        A list of all the zone names that should exist in the output matrix.
        If zones in this list are not in the given df, they are infilled with
        values of 0.
        If left as None, it assumes all zones in the range 1 to max zone number
        should exist.

    round_dp:
        The number of decimal places to round the output to

    Returns
    -------
        None
    """
    # Init
    df = df.copy()

    # Get the unique column names
    if unq_zones is None:
        unq_zones = df[v_heading].drop_duplicates().reset_index(drop=True).copy()
        unq_zones = list(range(1, max(unq_zones)+1))

    # Make sure all unq_zones exists in v_heading and h_heading
    df = ensure_multi_index(
        df=df,
        index_dict={v_heading: unq_zones, h_heading: unq_zones},
    )

    # Convert to wide format and round
    df = df.pivot(
        index=v_heading,
        columns=h_heading,
        values=values
    ).round(decimals=round_dp)

    # Finally, write to disk
    df.to_csv(out_path)


def wide_to_long_out(df: pd.DataFrame,
                     id_vars: str,
                     var_name: str,
                     value_name: str,
                     out_path: str
                     ) -> None:
    # TODO: Write wide_to_long_out() docs
    # This way we can avoid the name of the first col
    df = df.melt(
        id_vars=df.columns[:1],
        var_name=var_name,
        value_name=value_name
    )
    id_vars = id_vars[0] if isinstance(id_vars, list) else id_vars
    df.columns.values[0] = id_vars

    df.to_csv(out_path, index=False)


def get_compile_params_name(matrix_format: str,
                            year: str,
                            suffix: str = None
                            ) -> str:
    """
    Generates the compile params filename
    """
    if suffix is None:
        return "%s_yr%s_compile_params.csv" % (matrix_format, year)

    return "%s_yr%s_%s_compile_params.csv" % (matrix_format, year, suffix)


def get_split_factors_fname(matrix_format: str,
                            year: str,
                            suffix: str = None
                            ) -> str:
    """
    Generates the splitting factors filename
    """
<<<<<<< HEAD
    # Init
    ftype = consts.COMPRESSION_SUFFIX
    ftype = ftype.strip('.')

=======
    ftype = consts.COMPRESSION_SUFFIX.strip('.')
>>>>>>> 2ddc691a
    if suffix is None:
        return "%s_yr%s_splitting_factors.%s" % (matrix_format, year, ftype)

    return "%s_yr%s_%s_splitting_factors.%s" % (matrix_format, year, suffix, ftype)


def build_full_paths(base_path: str,
                     fnames: Iterable[str]
                     ) -> List[str]:
    """
    Prepends the base_path name to all of the given fnames
    """
    return [os.path.join(base_path, x) for x in fnames]


def list_files(path: nd.PathLike,
               ftypes: List[str] = None,
               include_path: bool = False
               ) -> List[str]:
    """
    Returns the names of all files (excluding directories) at the given path

    Parameters
    ----------
    path:
        Where to search for the files

    ftypes:
        A list of filetypes to accept. If None, all are accepted.

    include_path:
        Whether to include the path with the returned filenames

    Returns
    -------
    files:
        Either filenames, or the paths to the found files

    """
    if include_path:
        file_paths = build_full_paths(path, os.listdir(path))
        paths = [x for x in file_paths if os.path.isfile(x)]
    else:
        fnames = os.listdir(path)
        paths = [x for x in fnames if os.path.isfile(os.path.join(path, x))]

    if ftypes is None:
        return paths

    # Filter down to only the filetypes asked for
    keep_paths = list()
    for file_type in ftypes:
        temp = [x for x in paths if file_type in x]
        keep_paths = list(set(temp + keep_paths))

    return keep_paths


def is_in_string(vals: Iterable[str],
                 string: str
                 ) -> bool:
    """
    Returns True if any of vals is in string, else False
    """
    for v in vals:
        if v in string:
            return True
    return False


def get_compiled_matrix_name(matrix_format: str,
                             user_class: str,
                             year: str,
                             trip_origin: str = None,
                             mode: str = None,
                             ca: int = None,
                             tp: str = None,
                             csv: bool = False,
                             compress: bool = False,
                             suffix: str = None,
                             ) -> str:

    """
    Generates the compiled matrix name
    """
    # Generate the base name
    name_parts = [
        matrix_format,
        user_class
    ]

    # Optionally add the extra segmentation
    if not is_none_like(trip_origin):
        name_parts = [trip_origin] + name_parts

    if not is_none_like(year):
        name_parts += ["yr" + year]

    if not is_none_like(mode):
        name_parts += ["m" + mode]

    if not is_none_like(ca):
        if ca == 1:
            name_parts += ["nca"]
        elif ca == 2:
            name_parts += ["ca"]
        else:
            raise ValueError("Received an invalid car availability value. "
                             "Got %s, expected either 1 or 2." % str(ca))

    if not is_none_like(tp):
        name_parts += ["tp" + tp]

    # Create name string
    final_name = '_'.join(name_parts)

    # Optionally add a custom f_type suffix
    if suffix is not None:
        final_name += suffix

    # Optionally add on the csv if needed
    if csv:
        final_name += '.csv'
    elif compress:
        final_name += consts.COMPRESSION_SUFFIX

    return final_name


def write_csv(headers: Iterable[str],
              out_lines: List[Iterable[str]],
              out_path: str
              ) -> None:
    """
    Writes the given headers and outlines as a csv to out_path

    Parameters
    ----------
    headers
    out_lines
    out_path

    Returns
    -------
    None
    """
    # Make sure everything is a string
    headers = [str(x) for x in headers]
    out_lines = [[str(x) for x in y] for y in out_lines]

    all_out = [headers] + out_lines
    all_out = [','.join(x) for x in all_out]
    with open(out_path, 'w') as f:
        f.write('\n'.join(all_out))


def check_tour_proportions(tour_props: Dict[int, Dict[int, np.array]],
                           n_tp: int,
                           n_row_col: int,
                           n_tests: int = 10
                           ) -> None:
    """
    Carries out some checks to make sure the tour proportions are in the
    correct format. Will randomly check n_tests vals.

    Parameters
    ----------
    tour_props:
        A loaded tour proportions dictionary to check.

    n_tp:
        The number of time periods to be expected.

    n_row_col:
        Assumes square PA/OD matrices. The number of zones in the matrices.

    n_tests:
        The number of random tests to carry out.

    Returns
    -------
    None
    """
    # Get a list of keys - Assume completely square dict
    first_keys = list(tour_props.keys())
    second_keys = list(tour_props[first_keys[0]].keys())

    # Check dict shape
    if len(first_keys) != n_row_col or len(second_keys) != n_row_col:
        raise ValueError(
            "Tour proportions dictionary is not the expected shape. Expected "
            "a shape of (%d, %d), but got (%d, %d)."
            % (n_row_col, n_row_col, len(first_keys), len(second_keys))
        )

    # Check nested np.array shapes
    for _ in range(n_tests):
        key_1 = random.choice(first_keys)
        key_2 = random.choice(second_keys)

        if tour_props[key_1][key_2].shape != (n_tp, n_tp):
            raise ValueError(
                "Tour proportion matrices are not the expected shape. Expected "
                "a shape of (%d, %d), but found a shape of %s at "
                "tour_props[%s][%s]."
                % (n_tp, n_tp, str(tour_props[key_1][key_2].shape),
                   str(key_1), str(key_2))
            )

    # If here, all checks have passed
    return


def combine_yearly_dfs(year_dfs: Dict[str, pd.DataFrame],
                       unique_col: str,
                       p_col: str = 'p',
                       purposes: List[int] = None
                       ) -> pd.DataFrame:
    """
    Efficiently concatenates the yearly dataframes in year_dfs.

    Parameters
    ----------
    year_dfs:
        Dictionary, with keys as the years, and the productions data for that
        year as a value.

    unique_col:
        The name of the column containing the data - i.e. the productions for
        that year

    p_col:
        The name of the column containing the purpose values.

    purposes:
        A list of the purposes to keep. If left as None, all purposes are
        kept

    Returns
    -------
    combined_productions:
        A dataframe of all combined data in year_dfs. There will be a separate
        column for each year of data.
    """
    # Init
    keys = list(year_dfs.keys())
    merge_cols = list(year_dfs[keys[0]])
    merge_cols.remove(unique_col)

    if purposes is None:
        purposes = year_dfs[keys[0]][p_col].unique()

    # ## SPLIT MATRICES AND JOIN BY PURPOSE ## #
    purpose_ph = list()
    desc = "Merging dataframes by purpose"
    for p in tqdm(purposes, desc=desc):

        # Get all the matrices that belong to this purpose
        yr_p_dfs = list()
        for year, df in year_dfs.items():
            temp_df = df[df[p_col] == p].copy()
            temp_df = temp_df.rename(columns={unique_col: year})
            yr_p_dfs.append(temp_df)

        # Iteratively merge all matrices into one
        merged_df = yr_p_dfs[0]
        for df in yr_p_dfs[1:]:
            merged_df = pd.merge(
                merged_df,
                df,
                on=merge_cols
            )
        purpose_ph.append(merged_df)
        del yr_p_dfs

    # ## CONCATENATE ALL MERGED MATRICES ## #
    return pd.concat(purpose_ph)


def get_mean_tp_splits(tp_split_path: str,
                       p: int,
                       aggregate_to_weekday: bool = True,
                       p_col: str = 'purpose',
                       tp_as: str = 'str'
                       ) -> pd.DataFrame:
    """
    TODO: Write get_mean_tp_splits() doc

    Parameters
    ----------
    tp_split_path
    p
    aggregate_to_weekday
    p_col
    tp_as

    Returns
    -------

    """
    # Init
    tp_splits = pd.read_csv(tp_split_path)
    p_tp_splits = tp_splits[tp_splits[p_col] == p].copy()

    # If more than one row, we have a problem!
    if len(p_tp_splits) > 1:
        raise ValueError("Found more than one row in the mean time period "
                         "splits file.")

    if aggregate_to_weekday:
        tp_needed = ['tp1', 'tp2', 'tp3', 'tp4']

        # Drop all unneeded columns
        p_tp_splits = p_tp_splits.reindex(tp_needed, axis='columns')

        # Aggregate each value
        tp_sum = p_tp_splits.values.sum()
        for tp_col in tp_needed:
            p_tp_splits[tp_col] = p_tp_splits[tp_col] / tp_sum

    tp_as = tp_as.lower()
    if tp_as == 'str' or tp_as == 'string':
        # Don't need to change anything
        pass
    elif tp_as == 'int' or tp_as == 'integer':
        p_tp_splits = p_tp_splits.rename(
            columns={
                'tp1': 1,
                'tp2': 2,
                'tp3': 3,
                'tp4': 4,
                'tp5': 5,
                'tp6': 6,
            }
        )
    else:
        raise ValueError("'%s' is not a valid value for tp_as.")

    return p_tp_splits


def get_zone_translation(import_dir: str,
                         from_zone: str,
                         to_zone: str,
                         return_dataframe: bool = False
                         ) -> Union[Dict[int, int], pd.DataFrame]:
    """
    Reads in the zone translation file from import_dir and converts it into a
    dictionary of from_zone: to_zone numbers

    Note: from_zone must be of a lower aggregation than to_zone, otherwise
    weird things might happen

    Parameters
    ----------
    import_dir:
        The directory to find the zone translation files

    from_zone:
        The name of the zoning system to convert from, e.g. noham

    to_zone
        The name of the zoning system to convert to, e.g. lad

    return_dataframe : bool, optional
        If True returns a DataFrame instead of a dictionary, by default
        False.

    Returns
    -------
    zone_translation:
        A dictionary (or DataFrame depending on `return_dataframe`) of
        from_zone values to to_zone values. Can be used to convert
        a zone number from one zoning system to another.
    """
    # Init
    base_filename = '%s_to_%s.csv'
    base_col_name = '%s_zone_id'

    # Load the file
    path = os.path.join(import_dir, base_filename % (from_zone, to_zone))
    translation = pd.read_csv(path)

    # Make sure we can find the columns
    from_col = base_col_name % from_zone
    to_col = base_col_name % to_zone

    if from_col not in translation.columns:
        raise ValueError("Found the file at '%s', but the columns do not "
                         "match. Cannot find from_zone column '%s'"
                         % (path, from_col))

    if to_col not in translation.columns:
        raise ValueError("Found the file at '%s', but the columns do not "
                         "match. Cannot find to_zone column '%s'"
                         % (path, to_col))

    # Make sure the columns are in the correct format
    translation = translation.reindex([from_col, to_col], axis='columns')
    translation[from_col] = translation[from_col].astype(int)
    translation[to_col] = translation[to_col].astype(int)
    if return_dataframe:
        return translation

    # Convert pandas to a {from_col: to_col} dictionary
    translation = dict(translation.itertuples(index=False, name=None))

    return translation


def defaultdict_to_regular(d):
    """
    Iteratively converts nested default dicts to nested regular dicts.

    Useful for pickling - keeps the unpickling of the dict simple

    Parameters
    ----------
    d:
        The nested defaultdict to convert

    Returns
    -------
    converted_d:
        nested dictionaries with same values
    """
    if isinstance(d, defaultdict):
        d = {k: defaultdict_to_regular(v) for k, v in d.items()}
    return d


def file_write_check(path: Union[str, Path], wait: bool=True) -> Path:
    """Attempts to write to given path to see if file is in use.

    Will either wait for the file to be closed or it will append numbers
    to the file name until and path can be found that isn't in use.

    Parameters
    ----------
    path : str
        Path to the file to check.

    wait : bool, optional
        Whether or not to wait for the file to be closed, by default True.
        If False appends number to the end of file name to find a path that
        isn't in use.

    Returns
    -------
    Path
        Path that isn't currently in use, will be the same as given `path`
        if wait is True.

    Raises
    ------
    ValueError
        When wait is False and a path can't be found, that isn't in use, in less
        than 100 attempts.
    """
    path = Path(path)
    new_path = path
    count = 1
    waiting = False
    while True:
        try:
            with open(new_path, 'wb') as f:
                pass
            return new_path
        except PermissionError:
            if wait:
                if not waiting:
                    print(f"Cannot write to file at {new_path.absolute()}.",
                          "Please ensure it is not open anywhere.",
                          "Waiting for permission to write...", sep='\n')
                    waiting = True
                time.sleep(1)
            else:
                new_path = path.parent / (path.stem + f'_{count}' + path.suffix)
                count += 1
                if count > 100:
                    raise ValueError('Too many files in use!')


def safe_dataframe_to_csv(df: pd.DataFrame,
                          out_path: str,
                          flatten_header: bool = False,
                          **to_csv_kwargs: Any,
                          ) -> None:
    """
    Wrapper around df.to_csv. Gives the user a chance to close the open file.

    Parameters
    ----------
    df:
        pandas.DataFrame to write to call to_csv on

    out_path:
        Where to write the file to. TO first argument to df.to_csv()

    flatten_header: bool, optional
        Whether or not MultiIndex column names should be flattened into a single level,
        default False.

    to_csv_kwargs:
        Any other kwargs to be passed straight to df.to_csv()

    Returns
    -------
        None
    """
    if flatten_header and len(df.columns.names) > 1:
        # Combine multiple columns levels into a single name split by ':'
        df.columns = [' : '.join(str(i) for i in c) for c in df.columns]

    written_to_file = False
    waiting = False
    while not written_to_file:
        try:
            df.to_csv(out_path, **to_csv_kwargs)
            written_to_file = True
        except PermissionError:
            if not waiting:
                print("Cannot write to file at %s.\n" % out_path +
                      "Please ensure it is not open anywhere.\n" +
                      "Waiting for permission to write...\n")
                waiting = True
            time.sleep(1)


def fit_filter(df: pd.DataFrame,
               df_filter: Dict[str, Any],
               raise_error: bool = False
               ) -> Dict[str, Any]:
    """
    Whittles down filter to only include relevant items

    Any columns that do not exits in the dataframe will be removed from the
    filter; optionally raises an error if a filter column is not in the given
    dataframe. Furthermore, any items that are 'none like' as determined by
    is_none_like() will also be removed.

    Parameters
    ----------
    df:
        The dataframe that the filter is to be applied to.

    df_filter:
        The filter dictionary in the format of {df_col_name: filter_values}

    raise_error:
        Whether to raise an error or not when a df_col_name does not exist in
        the given dataframe.

    Returns
    -------
    fitted_filter:
        A filter with non-relevant (as defined in the function description)
        items removed.
    """
    # Init
    fitted_filter = dict()
    df = df.copy()
    df.columns = df.columns.astype(str)

    # Check each item in the given filter
    for col, vals in df_filter.items():

        # Check the column exists
        if col not in df.columns:
            if raise_error:
                raise KeyError("'%s' Column not found in given dataframe"
                               % str(col))
            else:
                continue

        # Check the given value isn't None
        if is_none_like(vals):
            continue

        # Should only get here for valid combinations
        fitted_filter[col] = vals

    return fitted_filter


def remove_none_like_filter(df_filter: Dict[str, Any]) -> Dict[str, Any]:
    """
    Removes all None-like items from df_filter

    Parameters
    ----------
    df_filter:
        The filter dictionary in the format of {df_col_name: filter_values}

    Returns
    -------
    df_filter:
        df_filter with None-like items removed
    """
    # Init
    new_df_filter = dict()

    for k, v in df_filter.items():
        if not is_none_like(v):
            new_df_filter[k] = v

    return new_df_filter


def filter_by_segmentation(df: pd.DataFrame,
                           df_filter: Dict[str, Any],
                           fit: bool = False,
                           **kwargs
                           ) -> pd.DataFrame:
    """
    Filters a dataframe down to a given segmentation

    Can handle flexible segmentation if fit is set to True - all unnecessary
    columns will be removed, and any 'None like' filters will be removed. This
    follows the convention of settings segmentation splits to None when it
    is not needed.

    Parameters
    ----------
    df:
        The dataframe that the filter is to be applied to.

    df_filter:
        The filter dictionary in the format of {df_col_name: filter_values}.

    fit:
        Whether to try and fit the given filter to the dataframe before
        application. If using flexible segmentation and filter has not already
        been fit, set to True.

    kwargs:
        Any additional kwargs that should be passed to fit_filter() if fit is
        set to True.
    Returns
    -------
    filtered_df:
        The original dataframe given, segmented to the given filter level.
    """
    # Init
    df = df.copy()
    df_filter = df_filter.copy()

    # Wrap each item if a list to avoid errors
    for k, v in df_filter.items():
        if not pd.api.types.is_list_like(v):
            df_filter[k] = [v]

    # Ignore none-like filters to avoid dropping trips
    df_filter = remove_none_like_filter(df_filter)

    if fit:
        df_filter = fit_filter(df, df_filter.copy(), **kwargs)

    # Figure out the correct mask
    needed_cols = list(df_filter.keys())
    mask = df[needed_cols].isin(df_filter).all(axis='columns')

    return df[mask]


def intersection(l1: List[Any], l2: List[Any]) -> List[Any]:
    """
    Efficient method to return the intersection between l1 and l2
    """
    # Want to loop through the smaller list for efficiency
    if len(l1) > len(l2):
        big = l1.copy()
        small = l2
    else:
        big = l2
        small = l1

    # Get the intersection
    temp = set(big)
    return [x for x in small if x in temp]


def ensure_index(df: pd.DataFrame,
                 index: List[Any],
                 index_col: str,
                 infill: float = 0.0
                 ) -> pd.DataFrame:
    """
    Ensures every value in index exists in index_col of df.
    Missing values are infilled with infill
    """
    # Make a dataframe with just the new index
    ph = pd.DataFrame({index_col: index})

    # Merge with the given and infill missing
    return ph.merge(df, how='left', on=index_col).fillna(infill)


def ensure_multi_index(df: pd.DataFrame,
                       index_dict: Dict[str, List[Any]],
                       infill: float = 0.0
                       ) -> pd.DataFrame:
    """
    Ensures every combination of values in index_list exists in df.

    This function is useful to ensure a conversion from long to wide will
    happen correctly

    Parameters
    ----------
    df:
        The dataframe to alter.

    index_dict:
        A dictionary of {column_name: index_vals} to ensure exist in all
        combinations within df.

    infill:
        Value to infill any other columns of df where the given indexes
        don't exist.

    Returns
    -------
    df:
        The given df given with all combinations of the index dict values
    """
    # Create a new placeholder df with every combination of the unique columns
    all_combos = zip(*product(*index_dict.values()))
    ph = {col: vals for col, vals in zip(index_dict.keys(), all_combos)}
    ph = pd.DataFrame(ph)

    # Merge with the given and infill missing
    merge_cols = list(index_dict.keys())
    return ph.merge(df, how='left', on=merge_cols).fillna(infill)


def match_pa_zones(productions: pd.DataFrame,
                   attractions: pd.DataFrame,
                   unique_zones: List[Any],
                   zone_col: str = 'model_zone_id',
                   infill: float = 0.0,
                   set_index: bool = False
                   ) -> Tuple[pd.DataFrame, pd.DataFrame]:
    """
    Makes sure all unique zones exist in productions and attractions

    Any missing zones will be infilled with infill,

    Parameters
    ----------
    productions:
        Dataframe containing the productions data - must have a zone_col

    attractions:
        Dataframe containing the productions data - must have a zone_col

    unique_zones:
        List of the desired zones to have in productions and attractions

    zone_col:
        Column in productions and attractions that contains the zone data.

    infill:
        Value to infill missing rows with in productions and attractions when
        new zone may be added in.

    set_index:
        Whether to set the zone_col as the index before returning or not.

    Returns
    -------
    (productions, attractions):
        The provided productions and attractions with all zones from
        unique_zones either as the index, or in zone_col
    """
    # Match productions and attractions
    productions = ensure_index(
        df=productions,
        index=unique_zones,
        index_col=zone_col,
        infill=infill
    )

    attractions = ensure_index(
        df=attractions,
        index=unique_zones,
        index_col=zone_col,
        infill=infill
    )

    if set_index:
        productions = productions.set_index(zone_col)
        attractions = attractions.set_index(zone_col)

    return productions, attractions


def balance_a_to_p(productions: pd.DataFrame,
                   attractions: pd.DataFrame,
                   unique_cols: List[str],
                   significant: int = 5
                   ) -> pd.DataFrame:
    """
    Balances the attractions total to productions total, keeping the same
    attraction distribution across segments

    Parameters
    ----------
    productions:
        Dataframe containing the productions data

    attractions:
        Dataframe containing the attractions data

    unique_cols:
        A list of the columns in productions and attractions to balance to
        one another

    significant:
        The number of significant places to check when ensuring the balancing
        has succeeded.

    Returns
    -------
    balanced_attractions

    """
    # Init
    attractions = attractions.copy()

    # Balance Attractions for each year
    for col in unique_cols:

        # Only balance if needed
        if productions[col].sum() == attractions[col].sum():
            continue

        if productions[col].sum() == 0:
            attractions[col] = 0
        else:
            attractions[col] *= productions[col].sum() / attractions[col].sum()

        # Throw an error if we somehow don't match
        np.testing.assert_approx_equal(
            productions[col].sum(),
            attractions[col].sum(),
            significant=significant,
            err_msg="After balancing Attraction to Productions the totals do"
                    "not match somehow. Might need to double check the "
                    "balancing function."
        )

    return attractions


def compile_efficient_df(eff_df: List[Dict[str, Any]],
                         col_names: List[Any]
                         ) -> pd.DataFrame:
    """
    Compiles an 'efficient df' and makes it a full dataframe.

    A efficient dataframe is a list of dictionaries, where each dictionary
    contains a df under the key 'df'. All other keys in this dictionary should
    be in the format {col_name, col_val}. All dataframes are expanded with
    the other columns from the dictionary then concatenated together

    Parameters
    ----------
    eff_df:
        Efficient df structure as described in the function description.

    col_names:
        The name and order of columns in the returned compiled_df

    Returns
    -------
    compiled_df:
        eff_df compiled into a full dataframe
    """
    # Init
    concat_ph = list()

    for part_df in eff_df:
        # Grab the dataframe
        df = part_df.pop('df')

        # Add all segmentation cols back into df
        for col_name, col_val in part_df.items():
            df[col_name] = col_val

        # Make sure all dfs are in the same format
        df = df.reindex(columns=col_names)
        concat_ph.append(df)

    return pd.concat(concat_ph).reset_index(drop=True)


def list_safe_remove(lst: List[Any],
                     remove: List[Any],
                     raise_error: bool = False,
                     inplace: bool = False
                     ) -> List[Any]:
    """
    Removes remove items from lst without raising an error

    Parameters
    ----------
    lst:
        The list to remove items from

    remove:
        The items to remove from lst

    raise_error:
        Whether to raise and error or not when an item is not contained in
        lst

    inplace:
        Whether to remove the items in-place, or return a copy of lst

    Returns
    -------
    lst:
        lst with removed items removed from it
    """
    # Init
    if not inplace:
        lst = lst.copy()

    for item in remove:
        try:
            lst.remove(item)
        except ValueError as e:
            if raise_error:
                raise e

    return lst


def is_almost_equal(v1: float,
                    v2: float,
                    significant: int = 7
                    ) -> bool:
    """
    Checks v1 and v2 are equal to significant places

    Parameters
    ----------
    v1:
        The first value to compare

    v2:
        The second value to compare

    significant:
        The number of significant bits to compare over

    Returns
    -------
    almost_equal:
        True if v1 and v2 are equal to significant bits, else False
    """
    return isclose(v1, v2, abs_tol=10 ** -significant)


def remove_all_commute_cat(df: pd.DataFrame,
                           emp_cat_col: str,
                           all_commute_name: str = 'E01'
                           ) -> pd.DataFrame:
    """
    Removes all_commute_name from emp_cat_col in df.

    df must be in long format, with a column for all employment categories

    Parameters
    ----------
    df:
        The dataframe to remove the all commute category from

    emp_cat_col:
        The name of the column in df that contains the employment category
        data

    all_commute_name:
        The name of the employment category that represents all commute data.
        This is the category that will be removed from df/

    Returns
    -------
    df:
        A copy of the original df with the all commute category removed.
    """
    # Validate input
    if emp_cat_col not in df:
        raise ValueError(
            "Cannot remove all commute category from df, as the emp_cat_col "
            "given does not exist. Given: %s" % str(emp_cat_col)
        )

    return df.loc[df[emp_cat_col] != all_commute_name]


def add_all_commute_cat(df: pd.DataFrame,
                        emp_cat_col: str,
                        unique_data_cols: List[str],
                        all_commute_name: str = 'E01'
                        ) -> pd.DataFrame:
    # Init
    df = df.copy()

    # Validate input
    if emp_cat_col not in df:
        raise ValueError(
            "Cannot add all commute category to df, as the emp_cat_col "
            "given does not exist. Given: %s" % str(emp_cat_col)
        )

    # Set up the group and index columns
    index_cols = list(df)
    index_cols.remove(emp_cat_col)
    group_cols = list_safe_remove(index_cols.copy(), unique_data_cols)

    # Calculate the totals for each zone
    all_commute = df.reindex(columns=index_cols)
    all_commute = all_commute.groupby(group_cols).sum().reset_index()
    all_commute[emp_cat_col] = all_commute_name

    # Append back to the starting dataframe and sort
    df = df.append(all_commute)
    df = df.sort_values(by=group_cols + ["employment_cat"])
    return df.reset_index(drop=True)


def create_iter_name(iter_num: Union[int, str]) -> str:
    return 'iter' + str(iter_num)


def convert_to_weights(df: pd.DataFrame,
                       year_cols: List[str],
                       weight_by_col: str = 'p'
                       ) -> pd.DataFrame:
    """
    TODO: write convert_to_weights() doc
    """
    df = df.copy()
    unq_vals = df[weight_by_col].unique()

    for val in unq_vals:
        mask = (df[weight_by_col] == val)
        for year in year_cols:
            df.loc[mask, year] = (
                df.loc[mask, year]
                /
                df.loc[mask, year].sum()
            )
    return df


def trip_origin_to_purposes(trip_origin: str) -> List[int]:
    """
    Returns a list of purposes for the given trip origin

    Parameters
    ----------
    trip_origin:
        The trip origin to get purposes for.

    Returns
    -------
    purposes:
        A list of integers representing purposes
    """
    # TODO Validate trip origin
    return efs_consts.TRIP_ORIGIN_TO_PURPOSE[trip_origin]


def merge_df_list(df_list, **kwargs):
    """
    Merge all dfs in df_list into a single dataframe

    Parameters
    ----------
    df_list:
        The list of dataframes to merge

    kwargs:
        ANy extra arguments to pass straight to pandas.merge()

    Returns
    -------
    merged_df:
        A single df of all items in df_list merged together
    """
    return functools.reduce(lambda l, r: pd.merge(l, r, **kwargs), df_list)


def split_base_future_years(years: List[int],
                            ) -> Tuple[int, List[int]]:
    """
    Splits years into base and future years.

    The smallest year in the list is assumed to be the base

    Parameters
    ----------
    years:
        A list of years to split

    Returns
    -------
    base_year:
        The base year from years

    future_years:
        A list of all other years than base_year in years.
        This will be returned in order, from lowest to highest.
    """
    # Validate inputs
    if not isinstance(years, list):
        raise TypeError(
            "Expecting a list of years but got %s instead."
            % str(type(years))
        )

    if not all([isinstance(x, int) for x in years]):
        raise TypeError(
            "Expecting a list of integers, but not all items are integers."
        )

    # Find the smallest value
    base_year = years.pop(years.index(min(years)))

    # Sort other items
    years.sort()

    return base_year, years


def split_base_future_years_str(years: List[str],
                                ) -> Tuple[str, List[str]]:
    """
    Splits years into base and future years.

    The smallest year in the list is assumed to be the base.
    A wrapper around split_base_future_years() to handle strings

    Parameters
    ----------
    years:
        A list of years to split

    Returns
    -------
    base_year:
        The base year from years

    future_years:
        A list of all other years than base_year in years.
        This will be returned in order, from lowest to highest.
    """
    base_year, future_years = split_base_future_years([int(x) for x in years])
    return str(base_year), [str(x) for x in future_years]


def get_norms_vdm_segment_aggregation_dict(norms_vdm_seg_name: str
                                           ) -> Dict[str, List[Any]]:
    """
    Returns a dictionary of valid segments for the given name

    Parameters
    ----------
    norms_vdm_seg_name:
        The name of the norms_vdm_matrix to get a dictionary for.
        Should be one of the values in efs_consts.NORMS_VDM_MATRIX_NAMES

    Returns
    -------
    segment_aggregation_dictionary:
        A dictionary of valid segments for norms_vdm_seg_name
    """
    if norms_vdm_seg_name in list(consts.NORMS_VDM_SEG_INTERNAL.keys()):
        return consts.NORMS_VDM_SEG_INTERNAL[norms_vdm_seg_name]
    elif norms_vdm_seg_name in list(consts.NORMS_VDM_SEG_EXTERNAL.keys()):
        return consts.NORMS_VDM_SEG_EXTERNAL[norms_vdm_seg_name]

    raise ValueError(
        "norms_vdm_seg_name does not seem to be a valid name. Expecting "
        "one of the values from efs_consts.NORMS_VDM_MATRIX_NAMES"
    )


def get_default_kwargs(func):
    signature = inspect.signature(func)
    return {
        k: v.default
        for k, v in signature.parameters.items()
        if v.default is not inspect.Parameter.empty
    }


def split_hb_nhb_purposes(purposes: List[int]) -> Tuple[List[int], List[int]]:
    """
    Splits purposes into two lists of HB and NHB purposes

    Parameters
    ----------
    purposes:
        A list of the purposes to split

    Returns
    -------
    hb_purposes:
        A list of the hb purposes from purposes

    nhb_purposes:
        A list of the nhb purposes from purposes
    """
    # Init
    hb_p = list()
    nhb_p = list()

    for p in purposes:
        if p in consts.ALL_HB_P:
            hb_p.append(p)
        elif p in consts.ALL_NHB_P:
            nhb_p.append(p)
        else:
            raise nd.NormitsDemandError(
                "%s is not a valid HB or NHB purpose" % str(p)
            )
    return hb_p, nhb_p


def sum_df_dict(dict_list: List[Dict[Any, pd.DataFrame]],
                non_sum_cols: List[str],
                sum_keys: List[Any] = None,
                ) -> Dict[Any, pd.DataFrame]:
    """
    Sums the dataframes in dict_list on matching keys

    Parameters
    ----------
    dict_list:
        A list of the dictionaries to sum

    non_sum_cols:
        A list of the column names that should not be summed

    sum_keys:
        A list of the keys to sum on. If left as None, will infer the keys
        to use based on those existing in dict_list[0].

    Returns
    -------
    summed_df_dict:
        A dictionary with sum_keys, containing the sum all vales at
        that key in dict_list.
    """
    # Infer sum keys
    sum_keys = list(dict_list[0].keys()) if sum_keys is None else sum_keys

    # Check all keys exist
    for sub_dict in dict_list:
        if not all([k in sub_dict for k in sum_keys]):
            raise KeyError(
                "Cannot find all the sum_keys in all the dictionaries."
            )

    # Sub across keys
    ret_dict = dict()
    for k in sum_keys:
        print(k)
        dfs = [d[k] for d in dict_list]
        dfs = [df.set_index(non_sum_cols) for df in dfs]

        sum_df = functools.reduce(operator.add, dfs)
        ret_dict[k] = sum_df.reset_index()

    return ret_dict


def concat_df_dict(dict_list: List[Dict[Any, pd.DataFrame]],
                   non_sum_cols: List[str],
                   concat_keys: List[Any] = None,
                   sort: bool = False
                ) -> Dict[Any, pd.DataFrame]:
    """
    Sums the dataframes in dict_list on matching keys

    Parameters
    ----------
    dict_list:
        A list of the dictionaries to sum

    non_sum_cols:
        A list of the column names that should not be summed

    concat_keys:
        A list of the keys to sum on. If left as None, will infer the keys
        to use based on those existing in dict_list[0].

    Returns
    -------
    summed_df_dict:
        A dictionary with sum_keys, containing the sum all vales at
        that key in dict_list.
    """
    # Infer sum keys
    concat_keys = list(
        dict_list[0].keys()) if concat_keys is None else concat_keys

    # Check all keys exist
    for sub_dict in dict_list:
        if not all([k in sub_dict for k in concat_keys]):
            raise KeyError(
                "Cannot find all the sum_keys in all the dictionaries."
            )

    # Sub across keys
    ret_dict = dict()
    for k in concat_keys:
        print(k)
        dfs = [d[k] for d in dict_list]
        dfs = [df.set_index(non_sum_cols) for df in dfs]

        concat_df = pd.concat(dfs).reset_index()

        if sort:
            concat_df = concat_df.sort_values(non_sum_cols)
        ret_dict[k] = concat_df

    return ret_dict<|MERGE_RESOLUTION|>--- conflicted
+++ resolved
@@ -1984,14 +1984,7 @@
     """
     Generates the splitting factors filename
     """
-<<<<<<< HEAD
-    # Init
-    ftype = consts.COMPRESSION_SUFFIX
-    ftype = ftype.strip('.')
-
-=======
     ftype = consts.COMPRESSION_SUFFIX.strip('.')
->>>>>>> 2ddc691a
     if suffix is None:
         return "%s_yr%s_splitting_factors.%s" % (matrix_format, year, ftype)
 
