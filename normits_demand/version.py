from packaging import version

<<<<<<< HEAD
__version__ = "0.4.4"
=======
__version__ = "0.4.5"
>>>>>>> f80e8241

v = version.parse(__version__)
MAJOR = v.major
MINOR = v.minor
PATCH = v.micro<|MERGE_RESOLUTION|>--- conflicted
+++ resolved
@@ -1,10 +1,6 @@
 from packaging import version
 
-<<<<<<< HEAD
-__version__ = "0.4.4"
-=======
 __version__ = "0.4.5"
->>>>>>> f80e8241
 
 v = version.parse(__version__)
 MAJOR = v.major
